// Copyright (c) 2016 Pani Networks
// All Rights Reserved.
//
// Licensed under the Apache License, Version 2.0 (the "License"); you may
// not use this file except in compliance with the License. You may obtain
// a copy of the License at
//
//  http://www.apache.org/licenses/LICENSE-2.0
//
// Unless required by applicable law or agreed to in writing, software
// distributed under the License is distributed on an "AS IS" BASIS, WITHOUT
// WARRANTIES OR CONDITIONS OF ANY KIND, either express or implied. See the
// License for the specific language governing permissions and limitations
// under the License.

// Command for running the agent.

package main

import (
	"flag"
	"fmt"
	"github.com/romana/core/agent"
	"github.com/romana/core/common"
)

// main function is entrypoint to everything.
func main() {
	var rootURL = flag.String("rootUrl", "", "URL to root service URL")
	var version = flag.Bool("version", false, "Build Information.")
	flag.Parse()

	if *version {
		fmt.Println(common.BuildInfo())
		return
	}
	if rootURL == nil {
		fmt.Println("Must specify rootUrl.")
		return
	}
<<<<<<< HEAD

	cred := common.MakeCredentialFromCliArgs(username, password)
	svcInfo, err := agent.Run(*rootURL)
=======
	svcInfo, err := agent.Run(*rootURL, false)
>>>>>>> ff383965
	if err != nil {
		panic(err)
	}
	for {
		msg := <-svcInfo.Channel
		fmt.Println(msg)
	}
}<|MERGE_RESOLUTION|>--- conflicted
+++ resolved
@@ -38,13 +38,8 @@
 		fmt.Println("Must specify rootUrl.")
 		return
 	}
-<<<<<<< HEAD
-
 	cred := common.MakeCredentialFromCliArgs(username, password)
-	svcInfo, err := agent.Run(*rootURL)
-=======
 	svcInfo, err := agent.Run(*rootURL, false)
->>>>>>> ff383965
 	if err != nil {
 		panic(err)
 	}
