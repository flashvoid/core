--- conflicted
+++ resolved
@@ -26,15 +26,9 @@
 // network interface and it's ip configuration
 // together with basic methods operating on this structure.
 type NetIf struct {
-<<<<<<< HEAD
-	Name string `form:"interface_name" json:"interface_name"`
-	Mac  string `form:"mac_address" json:"interface_name"`
-	IP  net.IP `form:"ip_address" json:"ip_address"`
-=======
 	Name string `form:"interface_name" mapstructure:"interface_name"`
 	Mac  string `form:"mac_address" mapstructure:"interface_name"`
 	IP   net.IP `form:"ip_address" mapstructure:"ip_address"`
->>>>>>> 5cf4bc91
 }
 
 // SetIP parses and sets the IP address of the interface.
