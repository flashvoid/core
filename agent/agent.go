--- conflicted
+++ resolved
@@ -65,13 +65,13 @@
 func (a *Agent) Routes() common.Routes {
 	routes := common.Routes{
 		common.Route{
-			"POST",
-			"/",
-			a.index,
-			func() interface{} {
+			Method: "POST",
+			Pattern: "/",
+			Handler: a.index,
+			MakeMessage: func() interface{} {
 				return &NetIf{}
 			},
-			false,
+			UseRequestToken: false,
 		},
 	}
 	return routes
@@ -104,11 +104,7 @@
 
 // index handles HTTP requests for endpoints provisioning.
 // Currently tested with Romana ML2 driver.
-<<<<<<< HEAD
 // TODO index should be reserved for an actual index, while this function
-=======
-// TODO index should be reserved for an actuall index, while this function
->>>>>>> 0a7f3ba2
 // need to be renamed as interfaceHandler and need to respond on it's own url.
 func (a *Agent) index(input interface{}, ctx common.RestContext) (interface{}, error) {
 	// Parse out NetIf form the request
