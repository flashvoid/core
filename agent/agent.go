--- conflicted
+++ resolved
@@ -77,13 +77,7 @@
 }
 
 // Run runs the agent service.
-<<<<<<< HEAD
-func Run(rootServiceURL string) (chan common.ServiceMessage, string, error) {
 	client, err := common.NewRestClient("", common.GetDefaultRestClientConfig())
-=======
-func Run(rootServiceURL string) (*common.RestServiceInfo, error) {
-	client, err := common.NewRestClient("", common.DefaultRestTimeout)
->>>>>>> d5c6901b
 	if err != nil {
 		return nil, err
 	}
