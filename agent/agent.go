// Copyright (c) 2016 Pani Networks
// All Rights Reserved.
//
// Licensed under the Apache License, Version 2.0 (the "License"); you may
// not use this file except in compliance with the License. You may obtain
// a copy of the License at
//
// http://www.apache.org/licenses/LICENSE-2.0
//
// Unless required by applicable law or agreed to in writing, software
// distributed under the License is distributed on an "AS IS" BASIS, WITHOUT
// WARRANTIES OR CONDITIONS OF ANY KIND, either express or implied. See the
// License for the specific language governing permissions and limitations
// under the License.

// Package agent is a Romana service which provides networking functions on the host.
package agent

import (
	"fmt"
	"github.com/romana/core/common"
	"log"
)

// Agent provides access to configuration and helper functions, shared across
// all the threads.
// Types Config, Leasefile and Firewall are designed to be loosely coupled
// so they could later be separated into packages and used independently.
type Agent struct {
	// Discovered run-time configuration.
	networkConfig *NetworkConfig

	config common.ServiceConfig
	// Leasefile is a type that manages DHCP leases in the file
	leaseFile *LeaseFile

	// Helper here is a type that organizes swappable interfaces for 3rd
	// party libraries (e.g. os.exec), and some functions that are using
	// those interfaces directly. Main purpose is to support unit testing.
	// Choice of having Helper as a field of an Agent is made to
	// support multiple instances of an Agent running at same time.
	// We like this approach, since it gives us flexibility as the agent evolves in the future.
	// Should this flexibility not be required, a suitable alternative is to re-implement the
	// Agent structure as a set of global variables.
	Helper *Helper

	waitForIfaceTry int
}

// SetConfig implements SetConfig function of the Service interface.
func (a *Agent) SetConfig(config common.ServiceConfig) error {
	log.Println(config)
	a.config = config
	leaseFileName := config.ServiceSpecific["lease_file"].(string)
	lf := NewLeaseFile(leaseFileName, a)
	a.leaseFile = &lf

	a.waitForIfaceTry = int(config.ServiceSpecific["wait_for_iface_try"].(float64))
	a.networkConfig = &NetworkConfig{}
	log.Printf("Agent.SetConfig() finished.")
	return nil
}

// Routes implements Routes function of Service interface.
func (a *Agent) Routes() common.Routes {
	routes := common.Routes{
		common.Route{
<<<<<<< HEAD
			Method: "POST",
=======
			Method:  "POST",
>>>>>>> 5cf4bc91
			Pattern: "/",
			Handler: a.index,
			MakeMessage: func() interface{} {
				return &NetIf{}
			},
			UseRequestToken: false,
		},
	}
	return routes
}

// Run starts the agent service.
func Run(rootServiceURL string) (*common.RestServiceInfo, error) {
	client, err := common.NewRestClient("", common.GetDefaultRestClientConfig())
	if err != nil {
		return nil, err
	}

	agent := &Agent{}
	helper := NewAgentHelper(agent)
	agent.Helper = &helper
	log.Printf("Agent: Getting configuration from %s", rootServiceURL)

	config, err := client.GetServiceConfig(rootServiceURL, agent)
	if err != nil {
		return nil, err
	}
	return common.InitializeService(agent, *config)

}

// Name implements method of Service interface.
func (a *Agent) Name() string {
	return "agent"
}

// index handles HTTP requests for endpoints provisioning.
// Currently tested with Romana ML2 driver.
// TODO index should be reserved for an actual index, while this function
// need to be renamed as interfaceHandler and need to respond on it's own url.
func (a *Agent) index(input interface{}, ctx common.RestContext) (interface{}, error) {
	// Parse out NetIf form the request
	netif := input.(*NetIf)

	log.Printf("Got interface: Name %s, IP %s Mac %s\n", netif.Name, netif.IP, netif.Mac)
	// Spawn new thread to process the request

	// TODO don't know if fork-bombs are possible in go but if they are this
	// need to be refactored as buffered channel with fixed pool of workers
	go a.interfaceHandle(*netif)

	// TODO I wonder if this should actually return something like a
	// link to a status of this request which will later get updated
	// with success or failure -- Greg.
	return "OK", nil
}

// interfaceHandle does a number of operations on given endpoint to ensure
// it's connected:
// 1. Ensures interface is ready
// 2. Ensures interhost routes are in place
// 3. Checks if DHCP is running
// 4. Creates ip route pointing new interface
// 5. Provisions static DHCP lease for new interface
// 6. Provisions firewall rules
func (a *Agent) interfaceHandle(netif NetIf) error {
	log.Print("Agent: processing request to provision new interface")
	if !a.Helper.waitForIface(netif.Name) {
		// TODO should we resubmit failed interface in queue for later
		// retry ? ... considering oenstack will give up as well after
		// timeout
		return agentErrorString(fmt.Sprintf("Requested interface not available in time - %s", netif.Name))
	}

	// Ensure we have all the routes to our neighbours
	log.Print("Agent: ensuring interhost routes exist")
	if err := a.Helper.ensureInterHostRoutes(); err != nil {
		log.Print(agentError(err))
		return agentError(err)
	}
	// dhcpPid is only needed here for fail fast check
	// will try to poll the pid again in provisionLease
	log.Print("Agent: checking if DHCP is running")
	_, err := a.Helper.DhcpPid()
	if err != nil {
		log.Print(agentError(err))
		return agentError(err)
	}
	log.Print("Agent: creating endpoint routes")
	if err := a.Helper.ensureRouteToEndpoint(&netif); err != nil {
		log.Print(agentError(err))
		return agentError(err)
	}
	log.Print("Agent: provisioning DHCP")
	if err := a.leaseFile.provisionLease(&netif); err != nil {
		log.Print(agentError(err))
		return agentError(err)
	}
	log.Print("Agent: provisioning firewall")
	if err := provisionFirewallRules(netif, a); err != nil {
		log.Print(agentError(err))
		return agentError(err)
	}

	log.Print("All good", netif)
	return nil
}

// Initialize implements the Initialize method of common.Service
// interface.
func (a *Agent) Initialize() error {
	log.Printf("Entering Agent.Initialize()")
	return a.identifyCurrentHost()
}

/* development code
func DryRun() {
	tif := NetIf{"eth0", "B", "10.0.0.1"}
	firewall, _ := NewFirewall(tif)
	err := firewall.ParseNetIf(tif)
	if err != nil {
		fmt.Println(err)
	}
	fmt.Println(firewall.u32Filter)
	// for chain := range firewall.chains {
	// 	fmt.Println(firewall.chains[chain])
	// }
	firewall.CreateChains([]int{1, 2, 3})
	a.Helper.ensureInterHostRoutes()
	if _, err := a.Helper.DhcpPid(); err != nil {
		fmt.Println(err)
	}
}
*/<|MERGE_RESOLUTION|>--- conflicted
+++ resolved
@@ -65,11 +65,7 @@
 func (a *Agent) Routes() common.Routes {
 	routes := common.Routes{
 		common.Route{
-<<<<<<< HEAD
-			Method: "POST",
-=======
 			Method:  "POST",
->>>>>>> 5cf4bc91
 			Pattern: "/",
 			Handler: a.index,
 			MakeMessage: func() interface{} {
