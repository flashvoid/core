// Copyright (c) 2015 Pani Networks
// All Rights Reserved.
//
// Licensed under the Apache License, Version 2.0 (the "License"); you may
// not use this file except in compliance with the License. You may obtain
// a copy of the License at
//
// http://www.apache.org/licenses/LICENSE-2.0
//
// Unless required by applicable law or agreed to in writing, software
// distributed under the License is distributed on an "AS IS" BASIS, WITHOUT
// WARRANTIES OR CONDITIONS OF ANY KIND, either express or implied. See the
// License for the specific language governing permissions and limitations
// under the License.

package agent

import (
	"github.com/romana/core/common"
	//	"github.com/romana/core/topology"

	"log"
	"net"
)

// NetworkConfig holds the agent's current configuration.
// This consists of data parsed from the config file as well as
// runtime or discovered configuration, such as the network
// config of the current host.
type NetworkConfig struct {
	// Current host network configuration
	currentHostIP        net.IP
	currentHostGW        net.IP
	currentHostGWNet     net.IPNet
	currentHostGWNetSize int
	// index of the current host in POC config file
	currentHostIndex int
	hosts            []common.HostMessage
	dc               common.Datacenter
}

// EndpointNetmaskSize returns integer value (aka size) of endpoint netmask.
func (c *NetworkConfig) EndpointNetmaskSize() uint64 {
	// TODO make this depend on the IP version
	return 32 - uint64(c.dc.EndpointSpaceBits)
}

// PNetCIDR returns pseudo net cidr in net.IPNet format.
func (c *NetworkConfig) PNetCIDR() (cidr *net.IPNet, err error) {
	_, cidr, err = net.ParseCIDR(c.dc.Cidr)
	return
}

// TenantBits returns tenant bits value from POC config.
func (c *NetworkConfig) TenantBits() uint {
	return c.dc.TenantBits
}

// SegmentBits returns segment bits value from POC config.
func (c *NetworkConfig) SegmentBits() uint {
	return c.dc.SegmentBits
}

// EndpointBits returns endpoint bits value from POC config.
func (c *NetworkConfig) EndpointBits() uint {
	return c.dc.EndpointBits
}

// identifyCurrentHost discovers network configuration
// of the host we are running on.
// We need to know public IP and Romana gateway IP of the current host.
// This is done by matching current host IP addresses against what topology
// service thinks the host address is.
// If no match is found we assume we are running on host which is not
// part of the Romana setup and spit error out.
func (a Agent) identifyCurrentHost() error {
<<<<<<< HEAD
	client, err := common.NewRestClient("", common.GetRestClientConfig(a.config))
=======
	client, err := common.NewRestClient("", a.config.Common.Api.RestTimeoutMillis)
>>>>>>> d5c6901b

	if err != nil {
		return agentError(err)
	}
	topologyURL, err := client.GetServiceUrl(a.config.Common.Api.RootServiceUrl, "topology")
	if err != nil {
		return agentError(err)
	}
	index := common.IndexResponse{}
	err = client.Get(topologyURL, &index)
	if err != nil {
		return agentError(err)
	}
	dcURL := index.Links.FindByRel("datacenter")
	a.networkConfig.dc = common.Datacenter{}
	err = client.Get(dcURL, &a.networkConfig.dc)
	if err != nil {
		return agentError(err)
	}

	hostURL := index.Links.FindByRel("host-list")
	hosts := []common.HostMessage{}
	err = client.Get(hostURL, &hosts)
	if err != nil {
		return agentError(err)
	}

	// Walking through all interfaces on a host and looking for a
	// matching interface address in configuration.
	addrs, _ := net.InterfaceAddrs()
	for i := range addrs {
		romanaIP, _, err := net.ParseCIDR(addrs[i].String())
		if err != nil {
			log.Printf("Failed to parse %s", addrs[i].String())
			return err
		}
		// Walking through host addresses in our config and looking
		// for a match to current interface address
		for j := range hosts {
			_, romanaNet, err := net.ParseCIDR(hosts[j].RomanaIp)
			if err != nil {
				log.Printf("Failed to parse %s", hosts[j].RomanaIp)
				return err
			}
			log.Printf("Init:IdentifyCurrentHost %s belongs to %s %s",
				romanaNet,
				romanaIP,
				romanaNet.Contains(romanaIP))

			// Found it
			if romanaNet.Contains(romanaIP) {
				a.networkConfig.currentHostIP = net.ParseIP(hosts[j].Ip)
				a.networkConfig.currentHostGW = romanaIP
				a.networkConfig.currentHostGWNet = *romanaNet
				a.networkConfig.currentHostGWNetSize, _ = romanaNet.Mask.Size()
				a.networkConfig.currentHostIndex = j
				a.networkConfig.hosts = hosts
				return nil
			}
		}
	}
	return nil
	//	return wrongHostError()
}<|MERGE_RESOLUTION|>--- conflicted
+++ resolved
@@ -74,11 +74,7 @@
 // If no match is found we assume we are running on host which is not
 // part of the Romana setup and spit error out.
 func (a Agent) identifyCurrentHost() error {
-<<<<<<< HEAD
 	client, err := common.NewRestClient("", common.GetRestClientConfig(a.config))
-=======
-	client, err := common.NewRestClient("", a.config.Common.Api.RestTimeoutMillis)
->>>>>>> d5c6901b
 
 	if err != nil {
 		return agentError(err)
