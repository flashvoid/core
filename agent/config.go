// Copyright (c) 2016 Pani Networks
// All Rights Reserved.
//
// Licensed under the Apache License, Version 2.0 (the "License"); you may
// not use this file except in compliance with the License. You may obtain
// a copy of the License at
//
// http://www.apache.org/licenses/LICENSE-2.0
//
// Unless required by applicable law or agreed to in writing, software
// distributed under the License is distributed on an "AS IS" BASIS, WITHOUT
// WARRANTIES OR CONDITIONS OF ANY KIND, either express or implied. See the
// License for the specific language governing permissions and limitations
// under the License.

package agent

import (
	"github.com/romana/core/common"
	//	"github.com/romana/core/topology"

	"log"
	"net"
)

// NetworkConfig holds the agent's current configuration.
// This consists of data parsed from the config file as well as
// runtime or discovered configuration, such as the network
// config of the current host.
type NetworkConfig struct {
	// Current host network configuration
	romanaGW   net.IP
	otherHosts []common.HostMessage
	dc         common.Datacenter
}

// EndpointNetmaskSize returns integer value (aka size) of endpoint netmask.
func (c *NetworkConfig) EndpointNetmaskSize() uint64 {
	// TODO make this depend on the IP version
	return 32 - uint64(c.dc.EndpointSpaceBits)
}

// PNetCIDR returns pseudo net cidr in net.IPNet format.
func (c *NetworkConfig) PNetCIDR() (cidr *net.IPNet, err error) {
	_, cidr, err = net.ParseCIDR(c.dc.Cidr)
	return
}

// TenantBits returns tenant bits value from POC config.
func (c *NetworkConfig) TenantBits() uint {
	return c.dc.TenantBits
}

// SegmentBits returns segment bits value from POC config.
func (c *NetworkConfig) SegmentBits() uint {
	return c.dc.SegmentBits
}

// EndpointBits returns endpoint bits value from POC config.
func (c *NetworkConfig) EndpointBits() uint {
	return c.dc.EndpointBits
}

// identifyCurrentHost discovers network configuration
// of the host we are running on.
// We need to know public IP and Romana gateway IP of the current host.
// This is done by matching current host IP addresses against what topology
// service thinks the host address is.
// If no match is found we assume we are running on host which is not
// part of the Romana setup and spit error out.
func (a Agent) identifyCurrentHost() error {
	client, err := common.NewRestClient("", common.GetRestClientConfig(a.config))

	if err != nil {
		return agentError(err)
	}
	topologyURL, err := client.GetServiceUrl(a.config.Common.Api.RootServiceUrl, "topology")
	if err != nil {
		return agentError(err)
	}
	index := common.IndexResponse{}
	err = client.Get(topologyURL, &index)
	if err != nil {
		return agentError(err)
	}
	dcURL := index.Links.FindByRel("datacenter")
	a.networkConfig.dc = common.Datacenter{}
	err = client.Get(dcURL, &a.networkConfig.dc)
	if err != nil {
		return agentError(err)
	}

	hostURL := index.Links.FindByRel("host-list")
	hosts := []common.HostMessage{}
	err = client.Get(hostURL, &hosts)
	if err != nil {
		return agentError(err)
	}
<<<<<<< HEAD
	log.Println("Retrieved hosts list, found", len(hosts), "hosts")
=======
>>>>>>> b66eaa29

	addrs, err := net.InterfaceAddrs()
	if err != nil {
		return err
	}

	log.Println("Searching", len(addrs), "interfaces for a matching host configuration")

	// Find an interface that matches a Romana CIDR
	// and store that interface's IP address.
	// It will be used when configuring iptables and routes to tap interfaces.
	for i, host := range hosts {
		_, romanaCIDR, err := net.ParseCIDR(host.RomanaIp)
		if err != nil {
			log.Printf("Unable to parse '%s' (%s). Skipping.", host.RomanaIp, err)
			continue
		}
		for _, addr := range addrs {
			ipnet, ok := addr.(*net.IPNet)
			if !ok {
				continue
			}
<<<<<<< HEAD
			if romanaCIDR.Contains(ipnet.IP) {
				// Check that it's the same subnet size
				s1, _ := romanaCIDR.Mask.Size()
				s2, _ := ipnet.Mask.Size()
				if s1 != s2 {
					continue
				}
				// OK, we're happy with this result
				a.networkConfig.romanaGW = ipnet.IP
				// Retain the other hosts that were listed.
				// This will be used for creating inter-host routes.
				a.networkConfig.otherHosts = append(a.networkConfig.otherHosts, hosts[0:i]...)
				a.networkConfig.otherHosts = append(a.networkConfig.otherHosts, hosts[i+1:]...)
				log.Println("Found match for CIDR", romanaCIDR, "using address", ipnet.IP)
=======
			log.Printf("Init:IdentifyCurrentHost %s belongs to %s %t",
				romanaNet,
				romanaIP,
				romanaNet.Contains(romanaIP))

			// Found it
			if romanaNet.Contains(romanaIP) {
				a.networkConfig.currentHostIP = net.ParseIP(hosts[j].Ip)
				a.networkConfig.currentHostGW = romanaIP
				a.networkConfig.currentHostGWNet = *romanaNet
				a.networkConfig.currentHostGWNetSize, _ = romanaNet.Mask.Size()
				a.networkConfig.currentHostIndex = j
				a.networkConfig.hosts = hosts
>>>>>>> b66eaa29
				return nil
			}
		}
	}
	return agentErrorString("Unable to find interface matching any Romana CIDR")
}<|MERGE_RESOLUTION|>--- conflicted
+++ resolved
@@ -96,10 +96,7 @@
 	if err != nil {
 		return agentError(err)
 	}
-<<<<<<< HEAD
 	log.Println("Retrieved hosts list, found", len(hosts), "hosts")
-=======
->>>>>>> b66eaa29
 
 	addrs, err := net.InterfaceAddrs()
 	if err != nil {
@@ -122,7 +119,6 @@
 			if !ok {
 				continue
 			}
-<<<<<<< HEAD
 			if romanaCIDR.Contains(ipnet.IP) {
 				// Check that it's the same subnet size
 				s1, _ := romanaCIDR.Mask.Size()
@@ -137,21 +133,6 @@
 				a.networkConfig.otherHosts = append(a.networkConfig.otherHosts, hosts[0:i]...)
 				a.networkConfig.otherHosts = append(a.networkConfig.otherHosts, hosts[i+1:]...)
 				log.Println("Found match for CIDR", romanaCIDR, "using address", ipnet.IP)
-=======
-			log.Printf("Init:IdentifyCurrentHost %s belongs to %s %t",
-				romanaNet,
-				romanaIP,
-				romanaNet.Contains(romanaIP))
-
-			// Found it
-			if romanaNet.Contains(romanaIP) {
-				a.networkConfig.currentHostIP = net.ParseIP(hosts[j].Ip)
-				a.networkConfig.currentHostGW = romanaIP
-				a.networkConfig.currentHostGWNet = *romanaNet
-				a.networkConfig.currentHostGWNetSize, _ = romanaNet.Mask.Size()
-				a.networkConfig.currentHostIndex = j
-				a.networkConfig.hosts = hosts
->>>>>>> b66eaa29
 				return nil
 			}
 		}
