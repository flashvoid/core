--- conflicted
+++ resolved
@@ -227,15 +227,9 @@
 	return topology.store.Connect()
 }
 
-<<<<<<< HEAD
 // CreateSchema creates schema for topology service.
 func CreateSchema(rootServiceUrl string, overwrite bool) error {
 	log.Println("In CreateSchema(", rootServiceUrl, ",", overwrite, ")")
-=======
-// CreateSchema runs topology service
-func CreateSchema(rootServiceURL string, overwrite bool) error {
-	log.Println("In CreateSchema(", rootServiceURL, ",", overwrite, ")")
->>>>>>> 28d71acf
 	client, err := common.NewRestClient("", common.GetDefaultRestClientConfig())
 	if err != nil {
 		return err
