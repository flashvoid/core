// Copyright (c) 2015 Pani Networks
// All Rights Reserved.
//
// Licensed under the Apache License, Version 2.0 (the "License"); you may
// not use this file except in compliance with the License. You may obtain
// a copy of the License at
//
//   http://www.apache.org/licenses/LICENSE-2.0
//
// Unless required by applicable law or agreed to in writing, software
//  distributed under the License is distributed on an "AS IS" BASIS, WITHOUT
// WARRANTIES OR CONDITIONS OF ANY KIND, either express or implied. See the
// License for the specific language governing permissions and limitations
// under the License.

package topology

import (
	"errors"
	"fmt"
	//	"github.com/mitchellh/mapstructure"
	"github.com/romana/core/common"
	"log"
	"net"
	"strconv"
	"strings"
)

// TopologySvc service
type TopologySvc struct {
	config     common.ServiceConfig
	datacenter *common.Datacenter
	store      topologyStore
	routes     common.Route
}

const (
	infoListPath  = "/info"
	agentListPath = "/agents"
	hostListPath  = "/hosts"
	torListPath   = "/tors"
	spineListPath = "/spines"
	dcPath        = "/datacenter"
)

// Provides Routes
func (topology *TopologySvc) Routes() common.Routes {
	routes := common.Routes{
		common.Route{
			"GET",
			"/",
			topology.handleIndex,
			nil,
		},
		common.Route{
			"GET",
			hostListPath,
			topology.handleHostListGet,
			nil,
		},
		common.Route{
			"POST",
			hostListPath,
			topology.handleHostListPost,
			func() interface{} {
				return &common.HostMessage{}
			},
		},
		common.Route{
			"GET",
			hostListPath + "/{hostId}",
			topology.handleHost,
			nil,
		},
		common.Route{
			"GET",
			dcPath,
			topology.handleDc,
			nil,
		},
	}
	return routes
}

// HostListMessage is just a list of common.HostMessage
type HostListMessage []common.HostMessage

// handleHost handles request for a specific host's info
func (topology *TopologySvc) handleDc(input interface{}, ctx common.RestContext) (interface{}, error) {
	// For now it's from config, later on we can use this to manage multiple dcs.
	return topology.datacenter, nil
}

// Implements Name() of Service interface.
func (topology *TopologySvc) Name() string {
	return "topology"
}

// handleHost handles request for a specific host's info
func (topology *TopologySvc) handleHost(input interface{}, ctx common.RestContext) (interface{}, error) {
	log.Println("In handleHost()")
	idStr := ctx.PathVariables["hostId"]
	id, err := strconv.ParseUint(idStr, 10, 64)
	if err != nil {
		return nil, err
	}
	host, err := topology.store.findHost(id)
	if err != nil {
		return nil, err
	}
	agentUrl := fmt.Sprintf("http://%s:%d", host.Ip, host.AgentPort)
	agentLink := common.LinkResponse{agentUrl, "agent"}
	hostLink := common.LinkResponse{hostListPath + "/" + idStr, "self"}
	collectionLink := common.LinkResponse{hostListPath, "self"}

	links := []common.LinkResponse{agentLink, hostLink, collectionLink}
	hostIdStr := strconv.FormatUint(host.Id, 10)
	hostMessage := common.HostMessage{Id: hostIdStr, RomanaIp: host.RomanaIp, Ip: host.Ip, Name: host.Name, AgentPort: int(host.AgentPort), Links: links}
	return hostMessage, nil
}

func (topology *TopologySvc) handleHostListGet(input interface{}, ctx common.RestContext) (interface{}, error) {
	log.Println("In handleHostListGet()")
	hosts, err := topology.store.listHosts()
	if err != nil {
		return nil, err
	}
	// TODO nested structures or some sort of easy
	// way of translating between string and auto-increment ID.
	retval := make([]common.HostMessage, len(hosts))
	for i := range hosts {
		retval[i] = common.HostMessage{Ip: hosts[i].Ip, RomanaIp: hosts[i].RomanaIp, Name: hosts[i].Name, Id: strconv.FormatUint(hosts[i].Id, 10)}
	}
	return retval, nil
}

func (topology *TopologySvc) handleHostListPost(input interface{}, ctx common.RestContext) (interface{}, error) {
	hostMessage := input.(*common.HostMessage)
	host := Host{Ip: hostMessage.Ip, Name: hostMessage.Name, RomanaIp: hostMessage.RomanaIp, AgentPort: uint64(hostMessage.AgentPort)}
	id, err := topology.store.addHost(&host)
	if err != nil {
		return nil, err
	}
	returnHostMessage := hostMessage
	log.Println("Added host", hostMessage)
	returnHostMessage.Id = id

	return returnHostMessage, nil
}

func (topology *TopologySvc) handleIndex(input interface{}, ctx common.RestContext) (interface{}, error) {
	retval := common.IndexResponse{}
	retval.ServiceName = "topology"
	myUrl := strings.Join([]string{"http://", topology.config.Common.Api.Host, ":", strconv.FormatUint(topology.config.Common.Api.Port, 10)}, "")

	selfLink := common.LinkResponse{myUrl, "self"}
	aboutLink := common.LinkResponse{infoListPath, "about"}
	agentsLink := common.LinkResponse{agentListPath, "agent-list"}
	hostsLink := common.LinkResponse{hostListPath, "host-list"}
	torsLink := common.LinkResponse{torListPath, "tor-list"}
	spinesLink := common.LinkResponse{spineListPath, "spine-list"}
	dcLink := common.LinkResponse{dcPath, "datacenter"}

	retval.Links = []common.LinkResponse{selfLink, aboutLink, agentsLink, hostsLink, torsLink, spinesLink, dcLink}
	return retval, nil
}

// Backing store
type topologyStore interface {
	validateConnectionInformation() error
	connect() error
	createSchema(overwrite bool) error
	addHost(host *Host) (string, error)
	listHosts() ([]Host, error)
	findHost(id uint64) (Host, error)
	setConfig(config map[string]interface{}) error
}

// SetConfig implements SetConfig function of the Service interface.
// Returns an error if cannot connect to the data store
func (topology *TopologySvc) SetConfig(config common.ServiceConfig) error {
	log.Println(config)
	topology.config = config
	dcMap := config.ServiceSpecific["datacenter"].(map[string]interface{})
	dc := common.Datacenter{}
	dc.IpVersion = uint(dcMap["ip_version"].(float64))
	dc.Cidr = dcMap["cidr"].(string)
	_, ipNet, err := net.ParseCIDR(dc.Cidr)
	if err != nil {
		return err
	}
	prefixBits, _ := ipNet.Mask.Size()
	dc.PrefixBits = uint(prefixBits)

	dc.PortBits = uint(dcMap["host_bits"].(float64))
	dc.TenantBits = uint(dcMap["tenant_bits"].(float64))
	dc.SegmentBits = uint(dcMap["segment_bits"].(float64))
	dc.EndpointBits = uint(dcMap["endpoint_bits"].(float64))
	dc.EndpointSpaceBits = uint(dcMap["endpoint_space_bits"].(float64))
	// TODO this should have worked but it doesn't...
	//	err := mapstructure.Decode(dcMap, &dc)
	//	if err != nil {
	//		return err
	//	}
	log.Printf("Datacenter information: was %s, decoded to %s\n", dcMap, dc)
	topology.datacenter = &dc
	storeConfig := config.ServiceSpecific["store"].(map[string]interface{})
	storeType := strings.ToLower(storeConfig["type"].(string))
	switch storeType {
	case "mysql":
		topology.store = &mysqlStore{}

	case "mock":
		topology.store = &mockStore{}

	default:
		return errors.New("Unknown store type: " + storeType)
	}
	return topology.store.setConfig(storeConfig)
}

// Runs topology service
<<<<<<< HEAD
func Run(rootServiceUrl string) (chan common.ServiceMessage, string, error) {
	client, err := common.NewRestClient(rootServiceUrl, common.GetDefaultRestClientConfig())
=======
func Run(rootServiceUrl string) (*common.RestServiceInfo, error) {
	client, err := common.NewRestClient(rootServiceUrl, common.DefaultRestTimeout)
>>>>>>> d5c6901b
	if err != nil {
		return nil, err
	}
	topSvc := &TopologySvc{}
	config, err := client.GetServiceConfig(rootServiceUrl, topSvc)
	if err != nil {
		return nil, err
	}
	return common.InitializeService(topSvc, *config)

}

// Initializes topology service
func (topology *TopologySvc) Initialize() error {
	log.Println("Parsing", topology.datacenter)
	ip, _, err := net.ParseCIDR(topology.datacenter.Cidr)
	if err != nil {
		return err
	}
	topology.datacenter.Prefix = common.IPv4ToInt(ip)
	return topology.store.connect()
}

// Runs topology service
func CreateSchema(rootServiceUrl string, overwrite bool) error {
	log.Println("In CreateSchema(", rootServiceUrl, ",", overwrite, ")")
<<<<<<< HEAD
	
	client, err := common.NewRestClient("", common.GetDefaultRestClientConfig())
=======

	client, err := common.NewRestClient("", common.DefaultRestTimeout)
>>>>>>> d5c6901b
	if err != nil {
		return err
	}

	topologyService := &TopologySvc{}
	config, err := client.GetServiceConfig(rootServiceUrl, topologyService)
	if err != nil {
		return err
	}

	err = topologyService.SetConfig(*config)
	if err != nil {
		return err
	}
	return topologyService.store.createSchema(overwrite)
}<|MERGE_RESOLUTION|>--- conflicted
+++ resolved
@@ -8,7 +8,7 @@
 //   http://www.apache.org/licenses/LICENSE-2.0
 //
 // Unless required by applicable law or agreed to in writing, software
-//  distributed under the License is distributed on an "AS IS" BASIS, WITHOUT
+// distributed under the License is distributed on an "AS IS" BASIS, WITHOUT
 // WARRANTIES OR CONDITIONS OF ANY KIND, either express or implied. See the
 // License for the specific language governing permissions and limitations
 // under the License.
@@ -220,13 +220,8 @@
 }
 
 // Runs topology service
-<<<<<<< HEAD
-func Run(rootServiceUrl string) (chan common.ServiceMessage, string, error) {
-	client, err := common.NewRestClient(rootServiceUrl, common.GetDefaultRestClientConfig())
-=======
 func Run(rootServiceUrl string) (*common.RestServiceInfo, error) {
 	client, err := common.NewRestClient(rootServiceUrl, common.DefaultRestTimeout)
->>>>>>> d5c6901b
 	if err != nil {
 		return nil, err
 	}
@@ -253,13 +248,7 @@
 // Runs topology service
 func CreateSchema(rootServiceUrl string, overwrite bool) error {
 	log.Println("In CreateSchema(", rootServiceUrl, ",", overwrite, ")")
-<<<<<<< HEAD
-	
 	client, err := common.NewRestClient("", common.GetDefaultRestClientConfig())
-=======
-
-	client, err := common.NewRestClient("", common.DefaultRestTimeout)
->>>>>>> d5c6901b
 	if err != nil {
 		return err
 	}
