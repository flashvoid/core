// Copyright (c) 2016 Pani Networks
// All Rights Reserved.
//
// Licensed under the Apache License, Version 2.0 (the "License"); you may
// not use this file except in compliance with the License. You may obtain
// a copy of the License at
//
//   http://www.apache.org/licenses/LICENSE-2.0
//
// Unless required by applicable law or agreed to in writing, software
//  distributed under the License is distributed on an "AS IS" BASIS, WITHOUT
// WARRANTIES OR CONDITIONS OF ANY KIND, either express or implied. See the
// License for the specific language governing permissions and limitations
// under the License.

// Test
package test

import (
	//	"database/sql"
	"fmt"
	"net"
	"strings"
	"github.com/go-check/check"
	"github.com/romana/core/agent"
	"github.com/romana/core/common"
	"github.com/romana/core/ipam"
	"github.com/romana/core/root"
	"github.com/romana/core/tenant"
	"github.com/romana/core/topology"
	"net"
	"os"
	"strings"
	"testing"
	"time"
)

// Hook up gocheck into the "go test" runner.
func Test(t *testing.T) {
	check.TestingT(t)
}

type MySuite struct {
	config     common.Config
	configFile string
	rootURL    string
	topoURL    string
	tenantURL  string
	ipamURL    string
}

var _ = check.Suite(&MySuite{})

func myLog(c *check.C, args ...interface{}) {
	if len(args) == 1 {
		fmt.Println(args[0])
		c.Log(args[0])
		return
	}
	fmt.Printf(args[0].(string), args[1:]...)
	c.Log(fmt.Sprintf(args[0].(string), args[1:]...))
}

// SetUpTest for now deletes all hosts from topology DB.
func (s *MySuite) SetUpTest(c *check.C) {
	// Clean up host entries for each test.
	topoDb := common.DbStore{}
	topoDb.SetConfig(s.config.Services["topology"].ServiceSpecific["store"].(map[string]interface{}))
	err := topoDb.Connect()
	if err != nil {
		c.Fatal(err)
	}
	myLog(c, "Deleting from hosts")
	topoDb.Db.Exec("DELETE FROM hosts")
	err = common.MakeMultiError(topoDb.Db.GetErrors())
	if err != nil {
		c.Fatal(err)
	}
	c.Log("OK")
}

func (s *MySuite) SetUpSuite(c *check.C) {
	dir, _ := os.Getwd()
	c.Log("Entering setup in directory", dir)

	romanaConfigFile := os.ExpandEnv("${ROMANA_CONFIG_FILE}")
	if romanaConfigFile == "" {
		romanaConfigFile = "../common/testdata/romana.sample.yaml"
	}
	c.Log("Will use config file", romanaConfigFile)
	common.MockPortsInConfig(romanaConfigFile)
	s.configFile = "/tmp/romana.yaml"
	var err error
	s.config, err = common.ReadConfig(s.configFile)
	if err != nil {
		c.Fatal(err)
	}

	c.Log("Root configuration: ", s.config.Services["root"].Common.Api.GetHostPort())

	// Starting root service
	fmt.Println("STARTING ROOT SERVICE")
	rootInfo, err := root.Run(s.configFile)
	if err != nil {
		c.Fatal(err)
	}
	s.rootURL = "http://" + rootInfo.Address
	c.Log("Root URL:", s.rootURL)

	msg := <-rootInfo.Channel
	c.Log("Root service said:", msg)
	c.Log("Waiting a bit...")
	time.Sleep(time.Second)

	c.Log("Creating topology schema")
	err = topology.CreateSchema(s.rootURL, true)
	if err != nil {
		c.Fatal(err)
	}
	c.Log("OK")

	c.Log("Creating tenant schema")
	err = tenant.CreateSchema(s.rootURL, true)
	if err != nil {
		c.Fatal(err)
	}
	c.Log("OK")

	c.Log("Creating IPAM schema")
	err = ipam.CreateSchema(s.rootURL, true)
	if err != nil {
		c.Fatal(err)
	}
	c.Log("OK")

	// Start topology service
	myLog(c, "STARTING TOPOLOGY SERVICE")
	topoInfo, err := topology.Run(s.rootURL)
	if err != nil {
		c.Error(err)
	}
	msg = <-topoInfo.Channel
	myLog(c, "Topology service said:", msg)
	s.topoURL = "http://" + topoInfo.Address

	// Start tenant service
	myLog(c, "STARTING TENANT SERVICE")
	tenantInfo, err := tenant.Run(s.rootURL)
	if err != nil {
		c.Fatal(err)
	}
	msg = <-tenantInfo.Channel
	myLog(c, "Tenant service said: %s", msg)
	s.tenantURL = "http://" + tenantInfo.Address

	myLog(c, "STARTING IPAM SERVICE")
	ipamInfo, err := ipam.Run(s.rootURL)
	if err != nil {
		c.Fatal(err)
	}
	s.ipamURL = fmt.Sprintf("http://%s", ipamInfo.Address)
	msg = <-ipamInfo.Channel
	myLog(c, "IPAM service said: ", msg)

	myLog(c, "Done with setup")
}

// Test that agent starts
func (s *MySuite) TestAgentStart(c *check.C) {
	// Find some romana IPs that we can use... Because the agent checks for those
	addrs, err := net.InterfaceAddrs()
	if err != nil {
		c.Error(err)
	}
	possibleRomanaIps := make([]string, 0)
	for _, addr := range addrs {
		strAddr := addr.String()
		// Ignore IPv6 for now...
		if strings.ContainsAny(strAddr, ":") {
			continue
		}
		possibleRomanaIps = append(possibleRomanaIps, strAddr)
	}

	client, err := common.NewRestClient(s.topoURL, common.GetDefaultRestClientConfig())
	if err != nil {
		c.Error(err)
	}
	myLog(c, "Calling %s", s.topoURL)
	topIndex := &common.IndexResponse{}
	err = client.Get("/", &topIndex)
	if err != nil {
		c.Error(err)
	}
	c.Assert(topIndex.ServiceName, check.Equals, "topology")
	hostsRelURL := topIndex.Links.FindByRel("host-list")
	myLog(c, "Host list URL: %s", hostsRelURL)

	// Get list of hosts - should be empty for now.
	var hostList []common.HostMessage
	client.Get(hostsRelURL, &hostList)
	myLog(c, "Host list: ", hostList)
	c.Assert(len(hostList), check.Equals, 0)

	// Add host 1
	newHostReq := common.HostMessage{Ip: "10.10.10.10", RomanaIp: possibleRomanaIps[0], AgentPort: 9999, Name: "HOST1000"}
	host1 := common.HostMessage{}
	client.Post(hostsRelURL, newHostReq, &host1)
	myLog(c, "Response: %s", host1)
	c.Assert(host1.Ip, check.Equals, "10.10.10.10")
	c.Assert(host1.Id, check.Equals, "1")
	// Add host 2
	newHostReq = common.HostMessage{Ip: "10.10.10.11", RomanaIp: possibleRomanaIps[1], AgentPort: 9999, Name: "HOST2000"}
	host2 := common.HostMessage{}
	client.Post(hostsRelURL, newHostReq, &host2)
	myLog(c, "Response: %s", host2)
	c.Assert(host2.Ip, check.Equals, "10.10.10.11")
	c.Assert(host2.Id, check.Equals, "2")

	// Get list of hosts - should have 2 now
	var hostList2 []common.HostMessage
	client.Get(hostsRelURL, &hostList2)
	myLog(c, "Host list: ", hostList2)
	c.Assert(len(hostList2), check.Equals, 2)

	myLog(c, "STARTING Agent SERVICE")
	agentInfo, err := agent.Run(s.rootURL, true)
	if err != nil {
		c.Error(err)
	}
	msg := <-agentInfo.Channel
	myLog(c, "Agent service said:", msg)
}

// Test the interaction of root/topo/tenant/ipam
func (s *MySuite) TestRootTopoTenantIpamInteraction(c *check.C) {
	myLog(c, "Entering TestRootTopoTenantIpamInteraction()")

	// 1. Add some hosts to topology service and test.
	client, err := common.NewRestClient(s.topoURL, common.GetDefaultRestClientConfig())
	if err != nil {
		c.Error(err)
	}
	myLog(c, "Calling %s", s.topoURL)
	topIndex := &common.IndexResponse{}
	err = client.Get("/", &topIndex)
	if err != nil {
		c.Error(err)
	}
	c.Assert(topIndex.ServiceName, check.Equals, "topology")
	hostsRelURL := topIndex.Links.FindByRel("host-list")
	myLog(c, "Host list URL: %s", hostsRelURL)

	// Get list of hosts - should be empty for now.
	var hostList []common.HostMessage
	client.Get(hostsRelURL, &hostList)
	myLog(c, "Host list: ", hostList)
	c.Assert(len(hostList), check.Equals, 0)

	// Add host 1
	newHostReq := common.HostMessage{Ip: "10.10.10.10", RomanaIp: "10.0.0.0/16", AgentPort: 9999, Name: "HOST1000"}
	host1 := common.HostMessage{}
	client.Post(hostsRelURL, newHostReq, &host1)
	myLog(c, "Response: %s", host1)
	c.Assert(host1.Ip, check.Equals, "10.10.10.10")

	// Add host 2
	newHostReq = common.HostMessage{Ip: "10.10.10.11", RomanaIp: "10.1.0.0/16", AgentPort: 9999, Name: "HOST2000"}
	host2 := common.HostMessage{}
	client.Post(hostsRelURL, newHostReq, &host2)
	myLog(c, "Response: %s", host2)
	c.Assert(host2.Ip, check.Equals, "10.10.10.11")

	// Get list of hosts - should have 2 now
	var hostList2 []common.HostMessage
	client.Get(hostsRelURL, &hostList2)
	myLog(c, "Host list: ", hostList2)
	c.Assert(len(hostList2), check.Equals, 2)

	// 4. Add a tenant and a segment
	err = client.NewUrl(s.tenantURL)
	if err != nil {
		c.Error(err)
	}

	// Add tenant t1
	t1In := tenant.Tenant{Name: "t1"}
	t1Out := tenant.Tenant{}
	err = client.Post("/tenants", t1In, &t1Out)
	if err != nil {
		c.Error(err)
	}
	t1Id := t1Out.Id
	c.Assert(t1Out.Seq, check.Equals, uint64(1))
	myLog(c, "Tenant 1", t1Out)

	// Add tenant t2
	t2In := tenant.Tenant{Name: "t2"}
	t2Out := tenant.Tenant{}
	err = client.Post("/tenants", t2In, &t2Out)
	if err != nil {
		c.Error(err)
	}
	t2Id := t2Out.Id
	c.Assert(t2Out.Seq, check.Equals, uint64(2))
	myLog(c, "Tenant 2", t2Out)

	// Find first tenant
	t1OutFound := tenant.Tenant{}
	tenant1Path := fmt.Sprintf("/tenants/%d", t1Id)
	err = client.Get(tenant1Path, &t1OutFound)
	if err != nil {
		c.Error(err)
	}
	myLog(c, "Found", t1OutFound)

	// Add segment s1 to tenant t1
	t1s1In := tenant.Segment{Name: "s1", TenantId: t1Id}
	t1s1Out := tenant.Segment{}
	err = client.Post(tenant1Path+"/segments", t1s1In, &t1s1Out)
	if err != nil {
		c.Error(err)
	}
	myLog(c, "Added segment s1 to t1: ", t1s1Out)

	// Add segment s2 to tenant t1
	t1s2In := tenant.Segment{Name: "s2", TenantId: t1Id}
	t1s2Out := tenant.Segment{}
	err = client.Post(tenant1Path+"/segments", t1s2In, &t1s2Out)
	if err != nil {
		c.Error(err)
	}
	myLog(c, "Added segment s2 to t1: ", t1s2Out)

	// Add segment s1 to tenant t2
	tenant2Path := fmt.Sprintf("/tenants/%d", t2Id)
	t2s1In := tenant.Segment{Name: "s1", TenantId: t2Id}
	t2s1Out := tenant.Segment{}
	err = client.Post(tenant2Path+"/segments", t2s1In, &t2s1Out)
	if err != nil {
		c.Error(err)
	}
	myLog(c, "Added segment s1 to t2: ", t2s1Out)

	// Add segment s2 to tenant t2
	t2s2In := tenant.Segment{Name: "s2", TenantId: t2Id}
	t2s2Out := tenant.Segment{}
	err = client.Post(tenant2Path+"/segments", t2s2In, &t2s2Out)
	if err != nil {
		c.Error(err)
	}
	myLog(c, "Added segment s2 to t2: ", t2s2Out)

	// Get IP for t1, s1, h1
	myLog(c, "IPAM Test: Get first IP")
	tenantId := fmt.Sprintf("%d", t1Out.Id)
	segmentId := fmt.Sprintf("%d", t1s1Out.Id)
	t1s1h1EpIn := ipam.Endpoint{Name: "endpoint1", TenantId: tenantId, SegmentId: segmentId, HostId: host1.Id}
	t1s1h1Ep1Out := ipam.Endpoint{}
	client.NewUrl(s.ipamURL)
	err = client.Post("/endpoints", t1s1h1EpIn, &t1s1h1Ep1Out)
	if err != nil {
		c.Error(err)
	}
	myLog(c, "IPAM Test: Response from IPAM for %v is %v", t1s1h1EpIn, t1s1h1Ep1Out)
	c.Assert(t1s1h1Ep1Out.Ip, check.Equals, "10.0.0.3")

	// Get another IP for t1, s1, h1
	t1s1h1Ep2Out := ipam.Endpoint{}
	err = client.Post("/endpoints", t1s1h1EpIn, &t1s1h1Ep2Out)
	if err != nil {
		c.Error(err)
	}
	myLog(c, "IPAM Test: Response from IPAM for %v is %v", t1s1h1EpIn, t1s1h1Ep2Out)
	c.Assert(t1s1h1Ep2Out.Ip, check.Equals, "10.0.0.4")

	// And another one for t1, s1, h1
	t1s1h1Ep3Out := ipam.Endpoint{}
	err = client.Post("/endpoints", t1s1h1EpIn, &t1s1h1Ep3Out)
	if err != nil {
		c.Error(err)
	}
	myLog(c, "IPAM Test: Response from IPAM for %v is %v ", t1s1h1EpIn, t1s1h1Ep3Out)
	c.Assert(t1s1h1Ep3Out.Ip, check.Equals, "10.0.0.5")

	// Try deleting second...
	myLog(c, "IPAM Test: Trying to delete IP %s", t1s1h1Ep2Out.Ip)
	delOut := ipam.Endpoint{}
	err = client.Delete(fmt.Sprintf("/endpoints/%s", t1s1h1Ep2Out.Ip), nil, &delOut)
	if err != nil {
		c.Error(err)
	}
	c.Assert(delOut.Ip, check.Equals, t1s1h1Ep2Out.Ip)
	myLog(c, "IPAM Test: Deletion returned %v", delOut)

	// And add another one for t1, s1, h1
	t1s1h1Ep4Out := ipam.Endpoint{}
	err = client.Post("/endpoints", t1s1h1EpIn, &t1s1h1Ep4Out)
	if err != nil {
		c.Error(err)
	}
	// Assert that this is the same as the deleted one.
	c.Assert(delOut.Ip, check.Equals, t1s1h1Ep4Out.Ip)
	myLog(c, "IPAM Test: Response from IPAM for %v is %v", t1s1h1EpIn, t1s1h1Ep4Out)

	// Get IP for t2, s2, h2
	tenantId = fmt.Sprintf("%d", t2Out.Id)
	segmentId = fmt.Sprintf("%d", t2s2Out.Id)
	t2s2h2EpIn := ipam.Endpoint{Name: "endpoint1", TenantId: tenantId, SegmentId: segmentId, HostId: host2.Id}
	t2s2h2EpOut := ipam.Endpoint{}
	err = client.Post("/endpoints", t2s2h2EpIn, &t2s2h2EpOut)
	if err != nil {
		c.Error(err)
	}
	myLog(c, "Response from IPAM for %v is %v", t2s2h2EpIn, t2s2h2EpOut)
	// Expecting 17 because tenant 2 and segment 2: 1 << 12 | 1 << 4
	c.Assert(t2s2h2EpOut.Ip, check.Equals, "10.1.17.3")

	// Try legacy request
	endpointOut := ipam.Endpoint{}
	legacyURL := "/allocateIpByName?tenantName=t1&segmentName=s1&hostName=HOST2000&instanceName=bla"
	myLog(c, "Calling legacy URL", legacyURL)

	err = client.Get(legacyURL, &endpointOut)

	if err != nil {
		myLog(c, "Error %s\n", err)
		c.Error(err)
	}
	myLog(c, "Legacy received:", endpointOut)
	myLog(c, "Legacy IP:", endpointOut.Ip)
<<<<<<< HEAD
=======

	//	 5. Start Agent service
	myLog(c, "STARTING Agent SERVICE")
	agentInfo, err := agent.Run(s.rootURL, true)
	if err != nil {
		c.Error(err)
	}
	msg = <-agentInfo.Channel
	myLog(c, "Agent service said:", msg)
>>>>>>> 6fa02f64
}<|MERGE_RESOLUTION|>--- conflicted
+++ resolved
@@ -19,8 +19,6 @@
 import (
 	//	"database/sql"
 	"fmt"
-	"net"
-	"strings"
 	"github.com/go-check/check"
 	"github.com/romana/core/agent"
 	"github.com/romana/core/common"
@@ -164,6 +162,7 @@
 
 	myLog(c, "Done with setup")
 }
+
 
 // Test that agent starts
 func (s *MySuite) TestAgentStart(c *check.C) {
@@ -429,16 +428,4 @@
 	}
 	myLog(c, "Legacy received:", endpointOut)
 	myLog(c, "Legacy IP:", endpointOut.Ip)
-<<<<<<< HEAD
-=======
-
-	//	 5. Start Agent service
-	myLog(c, "STARTING Agent SERVICE")
-	agentInfo, err := agent.Run(s.rootURL, true)
-	if err != nil {
-		c.Error(err)
-	}
-	msg = <-agentInfo.Channel
-	myLog(c, "Agent service said:", msg)
->>>>>>> 6fa02f64
 }