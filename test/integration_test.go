--- conflicted
+++ resolved
@@ -220,11 +220,7 @@
 	// Get list of hosts - should be empty for now.
 	var hostList []common.HostMessage
 	client.Get(hostsRelURL, &hostList)
-<<<<<<< HEAD
-	myLog(c, "Host list ", len(hostList), hostList)
-=======
 	myLog(c, "Host list: %s", hostList)
->>>>>>> 37c4d8bc
 	c.Assert(len(hostList), check.Equals, 0)
 
 	// Add host 1
@@ -354,7 +350,7 @@
 	if err != nil {
 		c.Error(err)
 	}
-	myLog(c, "Added segment s1 to t1: %v", t1s1Out)
+	myLog(c, "Added segment s1 to t1: %s", t1s1Out)
 
 	// List segments
 	var segments []tenant.Segment
@@ -362,12 +358,8 @@
 	if err != nil {
 		c.Error(err)
 	}
-<<<<<<< HEAD
 	c.Assert(len(segments), check.Equals, 1)
 	myLog(c, "Segments list: expected 1 at  %s: %d %s", tenant1SegmentPath, len(segments), segments)
-=======
-	myLog(c, "Added segment s1 to t1: %s", t1s1Out)
->>>>>>> 37c4d8bc
 
 	// Add segment s2 to tenant t1
 	t1s2In := tenant.Segment{Name: "s2", ExternalID: "s2", TenantID: t1Id}
@@ -376,8 +368,7 @@
 	if err != nil {
 		c.Error(err)
 	}
-<<<<<<< HEAD
-	myLog(c, "Added segment s2 to t1: %v", t1s2Out)
+	myLog(c, "Added segment s2 to t1: %s", t1s2Out)
 
 	err = client.Get(tenant1SegmentPath, &segments)
 	if err != nil {
@@ -385,9 +376,6 @@
 	}
 	c.Assert(len(segments), check.Equals, 2)
 	myLog(c, "Segments list: expected 2 at %s: %d %s", tenant1SegmentPath, len(segments), segments)
-=======
-	myLog(c, "Added segment s2 to t1: %s", t1s2Out)
->>>>>>> 37c4d8bc
 
 	// Add segment s1 to tenant t2
 	tenant2Path := fmt.Sprintf("/tenants/%d", t2Id)
@@ -397,11 +385,7 @@
 	if err != nil {
 		c.Error(err)
 	}
-<<<<<<< HEAD
-	myLog(c, "Added segment s1 to t2: %v", t2s1Out)
-=======
 	myLog(c, "Added segment s1 to t2: %s", t2s1Out)
->>>>>>> 37c4d8bc
 
 	// Add segment s2 to tenant t2
 	t2s2In := tenant.Segment{ExternalID: "s2", Name: "s2", TenantID: t2Id}
@@ -410,11 +394,7 @@
 	if err != nil {
 		c.Error(err)
 	}
-<<<<<<< HEAD
-	myLog(c, "Added segment s2 to t2: %v", t2s2Out)
-=======
 	myLog(c, "Added segment s2 to t2: %s", t2s2Out)
->>>>>>> 37c4d8bc
 
 	// Get IP for t1, s1, h1
 	myLog(c, "IPAM Test: Get first IP")
