--- conflicted
+++ resolved
@@ -81,16 +81,12 @@
 	dir, _ := os.Getwd()
 	c.Log("Entering setup in directory", dir)
 
-<<<<<<< HEAD
-	common.MockPortsInConfig("../common/testdata/romana.auth.yaml")
-=======
 	romanaConfigFile := os.ExpandEnv("${ROMANA_CONFIG_FILE}")
 	if romanaConfigFile == "" {
 		romanaConfigFile = "../common/testdata/romana.sample.yaml"
 	}
 	c.Log("Will use config file", romanaConfigFile)
 	common.MockPortsInConfig(romanaConfigFile)
->>>>>>> c5aa0dc1
 	s.configFile = "/tmp/romana.yaml"
 	var err error
 	s.config, err = common.ReadConfig(s.configFile)
@@ -137,7 +133,7 @@
 
 	// Start topology service
 	myLog(c, "STARTING TOPOLOGY SERVICE")
-	topoInfo, err := topology.Run(s.rootURL)
+	topoInfo, err := topology.Run(s.rootURL, nil)
 	if err != nil {
 		c.Error(err)
 	}
@@ -147,7 +143,7 @@
 
 	// Start tenant service
 	myLog(c, "STARTING TENANT SERVICE")
-	tenantInfo, err := tenant.Run(s.rootURL)
+	tenantInfo, err := tenant.Run(s.rootURL, nil)
 	if err != nil {
 		c.Fatal(err)
 	}
@@ -156,7 +152,7 @@
 	s.tenantURL = "http://" + tenantInfo.Address
 
 	myLog(c, "STARTING IPAM SERVICE")
-	ipamInfo, err := ipam.Run(s.rootURL)
+	ipamInfo, err := ipam.Run(s.rootURL, nil)
 	if err != nil {
 		c.Fatal(err)
 	}
@@ -167,17 +163,10 @@
 	myLog(c, "Done with setup")
 }
 
-
-<<<<<<< HEAD
-	// 1. Start topology service
-	myLog(c, "STARTING TOPOLOGY SERVICE")
-	topoInfo, err := topology.Run(s.rootURL, nil)
-=======
 // Test that agent starts
 func (s *MySuite) TestAgentStart(c *check.C) {
 	// Find some romana IPs that we can use... Because the agent checks for those
 	addrs, err := net.InterfaceAddrs()
->>>>>>> c5aa0dc1
 	if err != nil {
 		c.Error(err)
 	}
@@ -232,14 +221,8 @@
 	myLog(c, "Host list: ", hostList2)
 	c.Assert(len(hostList2), check.Equals, 2)
 
-<<<<<<< HEAD
-	// 3. Start tenant service
-	myLog(c, "STARTING TENANT SERVICE")
-	tenantInfo, err := tenant.Run(s.rootURL, nil)
-=======
 	myLog(c, "STARTING Agent SERVICE")
-	agentInfo, err := agent.Run(s.rootURL, true)
->>>>>>> c5aa0dc1
+	agentInfo, err := agent.Run(s.rootURL, nil, true)
 	if err != nil {
 		c.Error(err)
 	}
@@ -380,15 +363,9 @@
 	myLog(c, "IPAM Test: Response from IPAM for %v is %v", t1s1h1EpIn, t1s1h1Ep1Out)
 	c.Assert(t1s1h1Ep1Out.Ip, check.Equals, "10.0.0.3")
 
-<<<<<<< HEAD
-	// 4. Start IPAM service
-	myLog(c, "STARTING IPAM SERVICE")
-	ipamInfo, err := ipam.Run(s.rootURL, nil)
-=======
 	// Get another IP for t1, s1, h1
 	t1s1h1Ep2Out := ipam.Endpoint{}
 	err = client.Post("/endpoints", t1s1h1EpIn, &t1s1h1Ep2Out)
->>>>>>> c5aa0dc1
 	if err != nil {
 		c.Error(err)
 	}
