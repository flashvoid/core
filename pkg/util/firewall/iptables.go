--- conflicted
+++ resolved
@@ -217,15 +217,9 @@
 
 // isRuleExist verifies if given iptables rule exists.
 // Returns true rule exists.
-<<<<<<< HEAD
 func (fw *IPtables) isRuleExist(rule FirewallRule) bool {
 	body := strings.Split(rule.GetBody(), " ")
 	args := append([]string{"-C"}, body...)
-=======
-func (fw *IPtables) isRuleExist(rule *IPtablesRule) bool {
-	body := strings.Split(rule.Body, " ")
-	args := append([]string{"-w", "-C"}, body...)
->>>>>>> f170c1e8
 	_, err := fw.os.Exec(iptablesCmd, args)
 	if err != nil {
 		return false
