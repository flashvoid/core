--- conflicted
+++ resolved
@@ -45,12 +45,9 @@
 		return
 	}
 
-<<<<<<< HEAD
-	cred := MakeCredentialFromArgs(username, password)
-	channel, _, err := tenant.Run(*rootUrl, cred)
-=======
+	cred := common.MakeCredentialFromArgs(username, password)
 	svcInfo, err := tenant.Run(*rootUrl)
->>>>>>> d29d7cea
+
 	if err != nil {
 		panic(err)
 	}
