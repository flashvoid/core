--- conflicted
+++ resolved
@@ -49,13 +49,8 @@
 		return
 	}
 
-<<<<<<< HEAD
 	cred := common.MakeCredentialFromCliArgs(*username, *password)
-	svcInfo, err := tenant.Run(*rootUrl, cred)
-
-=======
-	svcInfo, err := tenant.Run(*rootURL)
->>>>>>> c5aa0dc1
+	svcInfo, err := tenant.Run(*rootURL, cred)
 	if err != nil {
 		panic(err)
 	}
