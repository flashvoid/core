--- conflicted
+++ resolved
@@ -209,15 +209,11 @@
 	ns := kubePolicy.Metadata.Namespace
 	// TODO actually look up tenant K8S ID.
 	t, err := l.resolveTenantByName(ns)
-<<<<<<< HEAD
 	glog.Infof("translateNetworkPolicy(): For namespace %s got %+v / %+v", ns, t, err)
-=======
-	//	log.Printf("XXXX Resolving tenant by name %s: %+v / %+v", ns, t, err)
->>>>>>> 5b8ca969
 	if err != nil {
 		return *romanaPolicy, err
 	}
-	log.Printf("translateNetworkPolicy(): For namespace %s got %+v / %+v", ns, t, err)
+	glog.Infof("translateNetworkPolicy(): For namespace %s got %+v / %+v", ns, t, err)
 	tenantID := t.ID
 	tenantExternalID := t.ExternalID
 
@@ -244,7 +240,7 @@
 	// from := kubePolicy.Spec.Ingress[0].From
 	// This is subject to change once the network specification in Kubernetes is finalized.
 	// Right now it is a work in progress.
-	log.Printf("YYYYY For %s processing %+v", kubePolicy.Metadata.Name, kubePolicy.Spec.Ingress)
+	glog.Infof("YYYYY For %s processing %+v", kubePolicy.Metadata.Name, kubePolicy.Spec.Ingress)
 	for _, ingress := range kubePolicy.Spec.Ingress {
 		for _, entry := range ingress.From {
 			pods := entry.Pods
@@ -264,10 +260,10 @@
 			ports := []uint{toPort.Port}
 			rule := common.Rule{Protocol: proto, Ports: ports}
 			romanaPolicy.Rules = append(romanaPolicy.Rules, rule)
-			log.Printf("YYYYY %+v", romanaPolicy.Rules)
-		}
-	}
-	log.Printf("translateNetworkPolicy(): Validating %+v", romanaPolicy)
+			glog.Infof("YYYYY %+v", romanaPolicy.Rules)
+		}
+	}
+	glog.Infof("translateNetworkPolicy(): Validating %+v", romanaPolicy)
 	err = romanaPolicy.Validate()
 	if err != nil {
 		return *romanaPolicy, err
@@ -302,23 +298,13 @@
 }
 
 func (l *kubeListener) Initialize() error {
-<<<<<<< HEAD
+	l.lastEventPerNamespace = make(map[string]uint64)
 	glog.Infof("%s: Starting server", l.Name())
-	nsURL, err := common.CleanURL(fmt.Sprintf("%s/%s/?%s", l.kubeURL, l.namespaceNotificationPath, HttpGetParamWatch))
+	nsURL, err := common.CleanURL(fmt.Sprintf("%s%s", l.kubeURL, l.namespaceNotificationPath))
 	if err != nil {
 		return err
 	}
-	l.lastEventPerNamespace = make(map[string]uint64)
 	glog.Infof("Starting to listen on %s", nsURL)
-=======
-	l.lastEventPerNamespace = make(map[string]uint64)
-	log.Printf("%s: Starting server", l.Name())
-	nsURL, err := common.CleanURL(fmt.Sprintf("%s%s", l.kubeURL, l.namespaceNotificationPath))
-	if err != nil {
-		return err
-	}
-	log.Printf("Starting to listen on %s", nsURL)
->>>>>>> 5b8ca969
 	done := make(chan Done)
 	nsEvents, err := l.nsWatch(done, nsURL)
 	if err != nil {
