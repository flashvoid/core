// Copyright (c) 2016 Pani Networks
// All Rights Reserved.
//
// Licensed under the Apache License, Version 2.0 (the "License"); you may
// not use this file except in compliance with the License. You may obtain
// a copy of the License at
//
// http://www.apache.org/licenses/LICENSE-2.0
//
// Unless required by applicable law or agreed to in writing, software
//  distributed under the License is distributed on an "AS IS" BASIS, WITHOUT
// WARRANTIES OR CONDITIONS OF ANY KIND, either express or implied. See the
// License for the specific language governing permissions and limitations
// under the License.

package ipam

import (
	"errors"
	"fmt"
	"github.com/romana/core/common"
	"github.com/romana/core/tenant"
	"log"
	"net"
	"strings"
)

// IPAMSvc provides ipam service.
type IPAMSvc struct {
	config common.ServiceConfig
	store  ipamStore
	dc     common.Datacenter
}

const (
	infoListPath = "/info"
)

// Routes provided by ipam.
func (ipam *IPAMSvc) Routes() common.Routes {
	routes := common.Routes{
		common.Route{
<<<<<<< HEAD
			"POST",
			"/vms",
			ipam.addVm,
			func() interface{} {
				return &Vm{}
			},
			true,
		},
		common.Route{
			"GET",
			"/allocateIpByName",
			ipam.legacyAllocateIpByName,
			nil,
			false,
=======
			Method:      "POST",
			Pattern:     "/vms",
			Handler:     ipam.addVm,
			MakeMessage: func() interface{} { return &Vm{} },
		},
		common.Route{
			Method:      "GET",
			Pattern:     "/allocateIpByName",
			Handler:     ipam.legacyAllocateIpByName,
			MakeMessage: nil,
>>>>>>> 5cf4bc91
		},
	}
	return routes
}

// handleHost handles request for a specific host's info
func (ipam *IPAMSvc) legacyAllocateIpByName(input interface{}, ctx common.RestContext) (interface{}, error) {
	tenantName := ctx.QueryVariables["tenantName"][0]
	segmentName := ctx.QueryVariables["segmentName"][0]
	hostName := ctx.QueryVariables["hostName"][0]
	names := ctx.QueryVariables["instanceName"]
	name := "VM"
	if len(names) > 0 {
		name = names[0]
	}
	vm := Vm{}
	vm.Name = name

	client, err := common.NewRestClient("", common.GetRestClientConfig(ipam.config))
	if err != nil {
		return nil, err
	}
	// Get host info from topology service
	topoUrl, err := client.GetServiceUrl(ipam.config.Common.Api.RootServiceUrl, "topology")
	if err != nil {
		return nil, err
	}

	index := common.IndexResponse{}
	err = client.Get(topoUrl, &index)
	if err != nil {
		return nil, err
	}

	hostsUrl := index.Links.FindByRel("host-list")
	var hosts []common.HostMessage

	err = client.Get(hostsUrl, &hosts)
	if err != nil {
		return nil, err
	}

	found := false
	for i := range hosts {
		if hosts[i].Name == hostName {
			found = true
			vm.HostId = hosts[i].Id
			break
		}
	}
	if !found {
		msg := fmt.Sprintf("Host with name %s not found", hostName)
		log.Printf(msg)
		return nil, errors.New(msg)
	}
	log.Printf("Host name %s has ID %s", hostName, vm.HostId)

	tenantSvcUrl, err := client.GetServiceUrl(ipam.config.Common.Api.RootServiceUrl, "tenant")
	if err != nil {
		return nil, err
	}

	// TODO follow links once tenant service supports it. For now...

	tenantsUrl := fmt.Sprintf("%s/tenants", tenantSvcUrl)
	var tenants []tenant.Tenant
	err = client.Get(tenantsUrl, &tenants)
	if err != nil {
		return nil, err
	}
	found = false
	var i int
	for i = range tenants {
		if tenants[i].Name == tenantName {
			found = true
			vm.TenantId = fmt.Sprintf("%d", tenants[i].Id)
			log.Printf("IPAM: Tenant name %s has ID %s, original %d\n", tenantName, vm.TenantId, tenants[i].Id)
			break
		}
	}
	if !found {
		return nil, errors.New("Tenant with name " + tenantName + " not found")
	}
	log.Printf("IPAM: Tenant name %s has ID %s, original %d\n", tenantName, vm.TenantId, tenants[i].Id)

	segmentsUrl := fmt.Sprintf("/tenants/%s/segments", vm.TenantId)
	var segments []tenant.Segment
	err = client.Get(segmentsUrl, &segments)
	if err != nil {
		return nil, err
	}
	found = false
	for _, s := range segments {
		if s.Name == segmentName {
			found = true
			vm.SegmentId = fmt.Sprintf("%d", s.Id)
			break
		}
	}
	if !found {
		return nil, errors.New("Segment with name " + hostName + " not found")
	}
	log.Printf("Sement name %s has ID %s", segmentName, vm.SegmentId)

	return ipam.addVm(&vm, ctx)
}

// handleHost handles request for a specific host's info
func (ipam *IPAMSvc) addVm(input interface{}, ctx common.RestContext) (interface{}, error) {
	vm := input.(*Vm)
	err := ipam.store.addVm(ipam.dc.EndpointSpaceBits, vm)
	if err != nil {
		log.Printf("HEYHEYHEY %v\n", err)
		return nil, err
	}
	client, err := common.NewRestClient("", common.GetRestClientConfig(ipam.config))
	if err != nil {
		return nil, err
	}
	// Get host info from topology service
	topoUrl, err := client.GetServiceUrl(ipam.config.Common.Api.RootServiceUrl, "topology")
	if err != nil {
		return nil, err
	}

	index := common.IndexResponse{}
	err = client.Get(topoUrl, &index)
	if err != nil {
		return nil, err
	}

	hostsUrl := index.Links.FindByRel("host-list")
	host := common.HostMessage{}

	hostInfoUrl := fmt.Sprintf("%s/%s", hostsUrl, vm.HostId)

	err = client.Get(hostInfoUrl, &host)

	if err != nil {
		return nil, err
	}

	tenantUrl, err := client.GetServiceUrl(ipam.config.Common.Api.RootServiceUrl, "tenant")
	if err != nil {
		return nil, err
	}

	// TODO follow links once tenant service supports it. For now...

	t := &tenant.Tenant{}
	tenantsUrl := fmt.Sprintf("%s/tenants/%s", tenantUrl, vm.TenantId)
	log.Printf("IPAM calling %s\n", tenantsUrl)
	err = client.Get(tenantsUrl, t)
	if err != nil {
		return nil, err
	}
	log.Printf("IPAM received tenant %s ID %d\n", t.Name, t.Id)

	segmentUrl := fmt.Sprintf("/tenants/%s/segments/%s", vm.TenantId, vm.SegmentId)
	log.Printf("IPAM calling %s\n", segmentUrl)
	segment := &tenant.Segment{}
	err = client.Get(segmentUrl, segment)
	if err != nil {
		return nil, err
	}

	log.Printf("Constructing IP from Host IP %s, Tenant %d, Segment %d", host.RomanaIp, t.Seq, segment.Seq)

	vmBits := 32 - ipam.dc.PrefixBits - ipam.dc.PortBits - ipam.dc.TenantBits - ipam.dc.SegmentBits - ipam.dc.EndpointSpaceBits
	segmentBitShift := vmBits
	prefixBitShift := 32 - ipam.dc.PrefixBits
	tenantBitShift := segmentBitShift + ipam.dc.SegmentBits
	//	hostBitShift := tenantBitShift + ipam.dc.TenantBits
	log.Printf("Parsing Romana IP address of host %s: %s\n", host.Name, host.RomanaIp)
	hostIp, _, err := net.ParseCIDR(host.RomanaIp)
	if err != nil {
		return nil, err
	}
	hostIpInt := common.IPv4ToInt(hostIp)
	vmIpInt := (ipam.dc.Prefix << prefixBitShift) | hostIpInt | (t.Seq << tenantBitShift) | (segment.Seq << segmentBitShift) | vm.EffectiveSeq
	vmIpIp := common.IntToIPv4(vmIpInt)
	log.Printf("Constructing (%d << %d) | %d | (%d << %d) | ( %d << %d ) | %d=%s\n", ipam.dc.Prefix, prefixBitShift, hostIpInt, t.Seq, tenantBitShift, segment.Seq, segmentBitShift, vm.EffectiveSeq, vmIpIp.String())

	vm.Ip = vmIpIp.String()

	return vm, nil

}

// Name provides name of this service.
func (ipam *IPAMSvc) Name() string {
	return "ipam"
}

// Backing store
type ipamStore interface {
	validateConnectionInformation() error
	connect() error
	createSchema(overwrite bool) error
	setConfig(config map[string]interface{}) error
	// TODO use ptr
	addVm(stride uint, vm *Vm) error
}

// SetConfig implements SetConfig function of the Service interface.
// Returns an error if cannot connect to the data store
func (ipam *IPAMSvc) SetConfig(config common.ServiceConfig) error {
	// TODO this is a copy-paste of topology service, to refactor
	log.Println(config)
	ipam.config = config
	storeConfig := config.ServiceSpecific["store"].(map[string]interface{})
	storeType := strings.ToLower(storeConfig["type"].(string))
	switch storeType {
	case "mysql":
		ipam.store = &mysqlStore{}

	case "mock":
		ipam.store = &mockStore{}

	default:
		return errors.New("Unknown store type: " + storeType)
	}
	log.Printf("IPAM port: %d\n", config.Common.Api.Port)
	return ipam.store.setConfig(storeConfig)
}

func (ipam *IPAMSvc) createSchema(overwrite bool) error {
	return ipam.store.createSchema(overwrite)
}

<<<<<<< HEAD
// Runs IPAM service
func Run(rootServiceUrl string) (*common.RestServiceInfo, error) {
	client, err := common.NewRestClient(rootServiceUrl, common.GetDefaultRestClientConfig())
=======
// Run mainly runs IPAM service.
func Run(rootServiceUrl string) (chan common.ServiceMessage, string, error) {
	client, err := common.NewRestClient(rootServiceUrl, common.DefaultRestTimeout)
>>>>>>> 5cf4bc91
	if err != nil {
		return nil, err
	}
	ipam := &IPAMSvc{}
	config, err := client.GetServiceConfig(rootServiceUrl, ipam)
	if err != nil {
		return nil, err
	}
	return common.InitializeService(ipam, *config)

}

func (ipam *IPAMSvc) Initialize() error {

	log.Println("Entering ipam.Initialize()")
	err := ipam.store.connect()
	if err != nil {
		return err
	}

	client, err := common.NewRestClient("", common.GetDefaultRestClientConfig())
	if err != nil {
		return err
	}

	topologyURL, err := client.GetServiceUrl(ipam.config.Common.Api.RootServiceUrl, "topology")
	if err != nil {
		return err
	}

	index := common.IndexResponse{}
	err = client.Get(topologyURL, &index)
	if err != nil {
		return err
	}

	dcURL := index.Links.FindByRel("datacenter")
	dc := common.Datacenter{}
	log.Printf("IPAM received datacenter information from topology service: %#v\n", dc)
	err = client.Get(dcURL, &dc)
	if err != nil {
		return err
	}
	// TODO should this always be queried?
	ipam.dc = dc
	return nil
}

// CreateSchema runs topology service.
func CreateSchema(rootServiceUrl string, overwrite bool) error {
	log.Println("In CreateSchema(", rootServiceUrl, ",", overwrite, ")")
	ipamSvc := &IPAMSvc{}

	client, err := common.NewRestClient("", common.GetDefaultRestClientConfig())
	if err != nil {
		return err
	}

	config, err := client.GetServiceConfig(rootServiceUrl, ipamSvc)
	if err != nil {
		return err
	}

	err = ipamSvc.SetConfig(*config)
	if err != nil {
		return err
	}
	return ipamSvc.store.createSchema(overwrite)
}<|MERGE_RESOLUTION|>--- conflicted
+++ resolved
@@ -40,33 +40,19 @@
 func (ipam *IPAMSvc) Routes() common.Routes {
 	routes := common.Routes{
 		common.Route{
-<<<<<<< HEAD
-			"POST",
-			"/vms",
-			ipam.addVm,
-			func() interface{} {
-				return &Vm{}
-			},
-			true,
-		},
-		common.Route{
-			"GET",
-			"/allocateIpByName",
-			ipam.legacyAllocateIpByName,
-			nil,
-			false,
-=======
 			Method:      "POST",
 			Pattern:     "/vms",
 			Handler:     ipam.addVm,
 			MakeMessage: func() interface{} { return &Vm{} },
+			UseRequestToken: true,
 		},
 		common.Route{
 			Method:      "GET",
 			Pattern:     "/allocateIpByName",
 			Handler:     ipam.legacyAllocateIpByName,
 			MakeMessage: nil,
->>>>>>> 5cf4bc91
+			UseRequestToken: false,
+
 		},
 	}
 	return routes
@@ -297,15 +283,9 @@
 	return ipam.store.createSchema(overwrite)
 }
 
-<<<<<<< HEAD
-// Runs IPAM service
+// Run mainly runs IPAM service.
 func Run(rootServiceUrl string) (*common.RestServiceInfo, error) {
 	client, err := common.NewRestClient(rootServiceUrl, common.GetDefaultRestClientConfig())
-=======
-// Run mainly runs IPAM service.
-func Run(rootServiceUrl string) (chan common.ServiceMessage, string, error) {
-	client, err := common.NewRestClient(rootServiceUrl, common.DefaultRestTimeout)
->>>>>>> 5cf4bc91
 	if err != nil {
 		return nil, err
 	}
