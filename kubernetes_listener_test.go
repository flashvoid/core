--- conflicted
+++ resolved
@@ -19,9 +19,9 @@
 	"encoding/json"
 	"fmt"
 	"github.com/go-check/check"
+	"github.com/golang/glog"
 	"github.com/romana/core/common"
 	"github.com/romana/core/tenant"
-	"github.com/golang/glog"
 	"net/http"
 	"net/url"
 
@@ -52,75 +52,68 @@
 func (ks *kubeSimulator) ServeHTTP(w http.ResponseWriter, r *http.Request) {
 	//	w.Header().Set("Connection", "Keep-Alive")
 	//	w.Header().Set("Transfer-Encoding", "chunked")
-<<<<<<< HEAD
 	glog.Infoln("Test: Entered kubeSimulator ServeHTTP()")
-	flusher, _ := w.(http.Flusher)
-=======
->>>>>>> 3b7c6c86
+	// flusher, _ := w.(http.Flusher)
 
 	//	flusher, _ := w.(http.Flusher)
 	reqURI, _ := url.Parse(r.RequestURI)
 	path := fmt.Sprintf("%s?%s", reqURI.Path, reqURI.RawQuery)
-<<<<<<< HEAD
-	glog.Infof("Request to %s", path)
-	if path == "/api/v1/namespaces/?watch=true" {
-		glog.Infof("Sending %s", addNamespace1)
-		fmt.Fprintf(w, addNamespace1)
-		flusher.Flush() // Trigger "chunked" encoding and send a chunk...
-		time.Sleep(10 * time.Millisecond)
-=======
-	log.Printf("KubeSimulator: At %s", path)
+	glog.Infof("KubeSimulator: At %s", path)
 
 	var ns Event
 	err := json.Unmarshal([]byte(addNamespace1), &ns)
 	if err != nil {
-		log.Printf("KubeSimulator: At %s: failed to unmarshall kube event %s", path, err)
+		glog.Infof("KubeSimulator: At %s: failed to unmarshall kube event %s", path, err)
 		return
 	}
 
 	var pol Event
 	err = json.Unmarshal([]byte(addPolicy1), &pol)
 	if err != nil {
-		log.Printf("KubeSimulator: At %s: failed to unmarshall kube event %sl", path, err)
->>>>>>> 3b7c6c86
+		glog.Infof("KubeSimulator: At %s: failed to unmarshall kube event %sl", path, err)
 		return
 	}
 
 	if path == "/api/v1/namespaces/?watch=true" {
-		log.Printf("KubeSimulator: At %s: Sending namespace event %s", path, addNamespace1)
+		glog.Infof("KubeSimulator: At %s: Sending namespace event %s", path, addNamespace1)
 		//		fmt.Fprintf(w, addNamespace1)
 		enc := json.NewEncoder(w)
 		for {
 			err = enc.Encode(ns)
 			if err != nil {
-				log.Printf("KubeSimulator: At %s: failed to encode namespace event %s", path, err)
+				glog.Infof("KubeSimulator: At %s: failed to encode namespace event %s", path, err)
 				return
 			}
 			time.Sleep(100 * time.Millisecond)
 		}
 	}
+
+	if strings.HasPrefix(path, "/apis/extensions/v1beta1/namespaces/") && strings.HasSuffix(path, "/networkpolicies?") {
+		glog.Infof("KubeSimulator: At %s", path)
+		flusher, _ := w.(http.Flusher)
+		w.Write([]byte("{ \"metadata\" : { \"resourceVersion\" : \"1\" } }"))
+		flusher.Flush()
+
+		return
+	}
+
 	m := make(map[string]string)
 	m["x"] = "y"
-	if strings.HasPrefix(path, "/apis/extensions/v1beta1/namespaces/") && strings.HasSuffix(path, "/networkpolicies/?watch=true") {
+	if strings.HasPrefix(path, "/apis/extensions/v1beta1/namespaces/") && strings.HasSuffix(path, "/networkpolicies?watch=true&resourceVersion=1") {
+		glog.Infof("KubeSimulator: At %s", path)
 		uriArr := strings.Split(path, "/")
-		if len(uriArr) != 8 {
+		if len(uriArr) != 7 {
+			glog.Infof("KubeSimulator: At %s, exiting expected 8 parts in url, got %d", path, len(uriArr))
 			w.WriteHeader(http.StatusNotFound)
 			w.Write([]byte(fmt.Sprintf("{\"error\" : \"Not found: %s (expected 9, got %d parts of the URL: %v)\"}", path, len(uriArr), uriArr)))
 			return
 		}
-<<<<<<< HEAD
-		glog.Infof("Sending %s", addPolicy1)
-		fmt.Fprintf(w, addPolicy1)
-		flusher.Flush() // Trigger "chunked" encoding and send a chunk...
-		time.Sleep(10 * time.Millisecond)
-		return
-=======
 
 		for {
-			log.Printf("KubeSimulator: At %s: have %d tenants", path, len(ks.mockSvc.tenants))
+			glog.Infof("KubeSimulator: At %s: have %d tenants", path, len(ks.mockSvc.tenants))
 			// Wait until sentNamespaceEvent is true
 			if len(ks.mockSvc.tenants) == 1 {
-				log.Printf("KubeSimulator: At %s: tenants[1]: %+v", path, *ks.mockSvc.tenants[1])
+				glog.Infof("KubeSimulator: At %s: tenants[1]: %+v", path, *ks.mockSvc.tenants[1])
 				break
 			}
 
@@ -129,7 +122,7 @@
 			flusher.Flush()
 
 			if err != nil {
-				log.Printf("KubeSimulator: At %s: failed to encode empty event %s", path, err)
+				glog.Infof("KubeSimulator: At %s: failed to encode empty event %s", path, err)
 				return
 			}
 			time.Sleep(100 * time.Millisecond)
@@ -139,12 +132,11 @@
 		for {
 			err = enc.Encode(pol)
 			if err != nil {
-				log.Printf("KubeSimulator: At %s: failed to encode policy event %s", path, err)
+				glog.Infof("KubeSimulator: At %s: failed to encode policy event %s", path, err)
 				return
 			}
 			time.Sleep(100 * time.Millisecond)
 		}
->>>>>>> 3b7c6c86
 	}
 	w.WriteHeader(http.StatusNotFound)
 	w.Write([]byte(fmt.Sprintf("Not found: %s", path)))
@@ -183,7 +175,7 @@
 		Method:  "POST",
 		Pattern: "/policies",
 		Handler: func(input interface{}, ctx common.RestContext) (interface{}, error) {
-			log.Printf("MockService: Entering POST /policies\n")
+			glog.Infof("MockService: Entering POST /policies\n")
 			j, _ := json.Marshal(input)
 			glog.Infof("Mock policy received: %T %s", input, j)
 			switch input := input.(type) {
@@ -201,7 +193,7 @@
 		Method:  "GET",
 		Pattern: "/findLast/tenants",
 		Handler: func(input interface{}, ctx common.RestContext) (interface{}, error) {
-			log.Printf("MockService: Entering GET /findLast/tenants with %+v\n", ctx.QueryVariables)
+			glog.Infof("MockService: Entering GET /findLast/tenants with %+v\n", ctx.QueryVariables)
 			name := ctx.QueryVariables["name"][0]
 			var found *tenant.Tenant
 			for _, v := range s.tenants {
@@ -221,7 +213,7 @@
 		Method:  "GET",
 		Pattern: "/findExactlyOne/segments",
 		Handler: func(input interface{}, ctx common.RestContext) (interface{}, error) {
-			log.Printf("MockService: Entering GET /findExactlyOne/segments with %+v\n", ctx.QueryVariables)
+			glog.Infof("MockService: Entering GET /findExactlyOne/segments with %+v\n", ctx.QueryVariables)
 			name := ctx.QueryVariables["name"][0]
 			var found *tenant.Segment
 			for _, v := range s.segments {
@@ -244,7 +236,7 @@
 		Method:  "GET",
 		Pattern: "/config/kubernetesListener",
 		Handler: func(input interface{}, ctx common.RestContext) (interface{}, error) {
-			log.Printf("MockService: Entering GET /config/kubernetesListener\n")
+			glog.Infof("MockService: Entering GET /config/kubernetesListener\n")
 			json := `{"common":{"api":{"host":"0.0.0.0","port":9606}},
 			"config":{"kubernetes_url":"http://localhost",
 			"segment_label_name":"tier",
@@ -260,11 +252,7 @@
 		Method:  "POST",
 		Pattern: "/tenants",
 		Handler: func(input interface{}, ctx common.RestContext) (interface{}, error) {
-<<<<<<< HEAD
-			glog.Infoln("In addTenant()")
-=======
-			log.Printf("MockService: Entering POST /tenants with %+v\n", input)
->>>>>>> 3b7c6c86
+			glog.Infoln("MockService: Entering POST /tenants with %+v\n", input)
 			newTenant := input.(*tenant.Tenant)
 			for _, v := range s.tenants {
 				if v.ExternalID == newTenant.ExternalID {
@@ -273,17 +261,12 @@
 			}
 			s.tenantCounter++
 			newTenant.ID = s.tenantCounter
-<<<<<<< HEAD
-			glog.Infof("In tenantAddRoute\n\t%+v\n\t%+v", s.tenants, s.tenantsStr)
-
-=======
 			s.tenants[newTenant.ID] = newTenant
 			str := ""
 			for k, v := range s.tenants {
 				str += fmt.Sprintf("\t%d => %+v\n", k, v)
 			}
-			log.Printf("MockService: Have tenants: %s", str)
->>>>>>> 3b7c6c86
+			glog.Infof("MockService: Have tenants: %s", str)
 			return newTenant, nil
 		},
 		MakeMessage: func() interface{} { return &tenant.Tenant{} },
@@ -293,12 +276,8 @@
 		Method:  "GET",
 		Pattern: "/tenants/{tenantID}",
 		Handler: func(input interface{}, ctx common.RestContext) (interface{}, error) {
-<<<<<<< HEAD
-			glog.Infof("In tenantGetRoute\n\t%+v\n\t%+v", s.tenants, s.tenantsStr)
-=======
->>>>>>> 3b7c6c86
 			idStr := ctx.PathVariables["tenantID"]
-			log.Printf("MockService: Entering GET /tenants/%s\n", idStr)
+			glog.Infof("MockService: Entering GET /tenants/%s\n", idStr)
 			id, err := strconv.ParseUint(idStr, 10, 64)
 			if err != nil {
 				return nil, common.NewError400(fmt.Sprintf("Bad ID %s", idStr))
@@ -317,12 +296,8 @@
 		// it's the correct one.
 		Pattern: "/tenants/{tenantID}/segments",
 		Handler: func(input interface{}, ctx common.RestContext) (interface{}, error) {
-<<<<<<< HEAD
-			glog.Infoln("In addSegment()")
-=======
 			tenantIDStr := ctx.PathVariables["tenantID"]
-			log.Printf("MockService: Entering POST /tenants/%s/segment\n", tenantIDStr)
->>>>>>> 3b7c6c86
+			glog.Infoln("MockService: Entering POST /tenants/%s/segment\n", tenantIDStr)
 			newSegment := input.(*tenant.Segment)
 			tenantID, _ := strconv.Atoi(tenantIDStr)
 			newSegment.TenantID = uint64(tenantID)
@@ -334,16 +309,12 @@
 
 			s.segmentCounter++
 			newSegment.ID = s.segmentCounter
-<<<<<<< HEAD
-			glog.Infof("In segmentAddRoute\n\t%+v\n\t%+v", s.segments, s.segmentsStr)
-=======
 			s.segments[s.segmentCounter] = newSegment
 			str := ""
 			for k, v := range s.segments {
 				str += fmt.Sprintf("\t%d => %+v\n", k, v)
 			}
-			log.Printf("MockService: Have segments: %s", str)
->>>>>>> 3b7c6c86
+			glog.Infof("MockService: Have segments: %s", str)
 			return newSegment, nil
 		},
 		MakeMessage: func() interface{} { return &tenant.Segment{} },
@@ -353,16 +324,10 @@
 		Method:  "GET",
 		Pattern: "/tenants/{tenantID}/segments/{segmentID}",
 		Handler: func(input interface{}, ctx common.RestContext) (interface{}, error) {
-<<<<<<< HEAD
-			glog.Infof("In segmentGetRoute\n\t%+v\n\t%+v", s.segments, s.segmentsStr)
-			idStr := ctx.PathVariables["segmentID"]
-			id, err := strconv.ParseUint(idStr, 10, 64)
-=======
 			tenantIDStr := ctx.PathVariables["tenantID"]
 			segmentIDStr := ctx.PathVariables["segmentID"]
-			log.Printf("MockService: Entering GET /tenants/%s/segment/%s\n", tenantIDStr, segmentIDStr)
+			glog.Infof("MockService: Entering GET /tenants/%s/segment/%s\n", tenantIDStr, segmentIDStr)
 			segmentID, err := strconv.ParseUint(segmentIDStr, 10, 64)
->>>>>>> 3b7c6c86
 			if err != nil {
 				return nil, common.NewError400(fmt.Sprintf("Bad ID %s", segmentIDStr))
 			}
@@ -378,7 +343,7 @@
 		Method:  "GET",
 		Pattern: "/",
 		Handler: func(input interface{}, ctx common.RestContext) (interface{}, error) {
-			log.Printf("MockService: Entering GET /\n")
+			glog.Infof("MockService: Entering GET /\n")
 			json := `{"serviceName":"root",
 			"Links":
 			[
@@ -443,8 +408,8 @@
 	kubeListenerConfig := make(map[string]interface{})
 	kubeListenerConfig["kubernetes_url"] = s.kubeURL
 	kubeListenerConfig["namespace_notification_path"] = "/api/v1/namespaces/?watch=true"
-	kubeListenerConfig["policy_notification_path_prefix"] = "//apis/extensions/v1beta1/namespaces/"
-	kubeListenerConfig["policy_notification_path_postfix"] = "/networkpolicies/?watch=true"
+	kubeListenerConfig["policy_notification_path_prefix"] = "apis/extensions/v1beta1/namespaces"
+	kubeListenerConfig["policy_notification_path_postfix"] = "networkpolicies"
 	kubeListenerConfig["segment_label_name"] = "tier"
 
 	svcConfig := common.ServiceConfig{Common: commonConfig, ServiceSpecific: kubeListenerConfig}
@@ -475,23 +440,7 @@
 }
 
 func (s *MySuite) TestListener(c *check.C) {
-<<<<<<< HEAD
-	// Start Kubernetes simulator
-	svr := &http.Server{}
-	svr.Handler = &kubeSimulator{}
-	glog.Infof("TestListener: Calling ListenAndServe(%p)", svr)
-	svcInfo, err := common.ListenAndServe(svr)
-	if err != nil {
-		c.Error(err)
-	}
-	msg := <-svcInfo.Channel
-	glog.Infof("TestListener: Kubernetes said %s", msg)
-	s.kubeURL = fmt.Sprintf("http://%s", svcInfo.Address)
-	glog.Infof("Test: Kubernetes listening on %s (%s)", s.kubeURL, svcInfo.Address)
-
-=======
 	var err error
->>>>>>> 3b7c6c86
 	cfg := &common.ServiceConfig{Common: common.CommonConfig{Api: &common.Api{Port: 0, RestTimeoutMillis: 100}}}
 	glog.Infof("Test: Mock service config:\n\t%+v\n\t%+v\n", cfg.Common.Api, cfg.ServiceSpecific)
 	svc := &mockSvc{mySuite: s}
@@ -502,44 +451,35 @@
 	if err != nil {
 		c.Error(err)
 	}
-<<<<<<< HEAD
-	msg = <-svcInfo.Channel
+	msg := <-svcInfo.Channel
 	glog.Infof("Test: Mock service says %s\n", msg)
-=======
-	msg := <-svcInfo.Channel
-	log.Printf("Test: Mock service says %s\n", msg)
->>>>>>> 3b7c6c86
 	s.serviceURL = fmt.Sprintf("http://%s", svcInfo.Address)
 	glog.Infof("Test: Mock service listens at %s\n", s.serviceURL)
 
 	// Start Kubernetes simulator
 	svr := &http.Server{}
 	svr.Handler = &kubeSimulator{mockSvc: svc}
-	log.Printf("TestListener: Calling ListenAndServe(%p)", svr)
+	glog.Infof("TestListener: Calling ListenAndServe(%p)", svr)
 	svcInfo, err = common.ListenAndServe(svr)
 	if err != nil {
 		c.Error(err)
 	}
 	msg = <-svcInfo.Channel
-	log.Printf("TestListener: Kubernetes said %s", msg)
+	glog.Infof("TestListener: Kubernetes said %s", msg)
 	s.kubeURL = fmt.Sprintf("http://%s", svcInfo.Address)
-	log.Printf("Test: Kubernetes listening on %s (%s)", s.kubeURL, svcInfo.Address)
+	glog.Infof("Test: Kubernetes listening on %s (%s)", s.kubeURL, svcInfo.Address)
 
 	// Start listener
 	err = s.startListener()
 	if err != nil {
 		c.Error(err)
 	}
-<<<<<<< HEAD
 	glog.Infof("Test: KubeListener started\n")
-=======
-	log.Printf("Test: KubeListener started\n")
 	time.Sleep(5 * time.Second)
-	log.Printf("Policies: %+v\n", svc.policies)
+	glog.Infof("Policies: %+v\n", svc.policies)
 	c.Assert(len(svc.policies), check.Equals, 2)
 	c.Assert(svc.policies[0].Name, check.Equals, "ns0")
 	c.Assert(svc.policies[1].Name, check.Equals, "pol1")
->>>>>>> 3b7c6c86
 
 }
 
