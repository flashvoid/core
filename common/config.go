--- conflicted
+++ resolved
@@ -21,7 +21,7 @@
 	"github.com/go-yaml/yaml"
 	"io/ioutil"
 	"log"
-	
+
 	"path/filepath"
 )
 
@@ -52,14 +52,10 @@
 	// Rest timeout in milliseconds (if omitted, defaults to DefaultRestTimeout)
 	RestTimeoutMillis int64 `yaml:"rest_timeout_millis,omitempty" json:"rest_timeout_millis,omitempty"`
 	RestRetries       int   `yaml:"rest_retries,omitempty" json:"rest_retries,omitempty"`
-<<<<<<< HEAD
 	// Location of the public key.
-	AuthPublic        string `yaml:"auth_public"`
-	RestTestMode      bool `yaml:"rest_test_mode,omitempty" json:"rest_test_mode,omitempty"`
-=======
-	RestTestMode      bool  `yaml:"rest_test_mode,omitempty" json:"rest_test_mode,omitempty"`
-	Hooks             []Hook
->>>>>>> c5aa0dc1
+	AuthPublic   string `yaml:"auth_public"`
+	RestTestMode bool   `yaml:"rest_test_mode,omitempty" json:"rest_test_mode,omitempty"`
+	Hooks        []Hook
 }
 
 func (api Api) GetHostPort() string {
@@ -74,7 +70,7 @@
 	// Credential is convenient to store here but it is not part of the
 	// configuration that is passed around in JSON.
 	Credential *Credential `yaml:"-" json:"-"`
-	PublicKey []byte `yaml:"-" json:"-"`
+	PublicKey  []byte      `yaml:"-" json:"-"`
 }
 
 // ServiceConfig contains common configuration
@@ -145,7 +141,7 @@
 func ReadConfig(fname string) (Config, error) {
 	// Created new...
 	config := &Config{}
-	
+
 	absFname, err := filepath.Abs(fname)
 	if err != nil {
 		return *config, err
@@ -154,7 +150,7 @@
 		log.Printf("Converted %s to %s", fname, absFname)
 		fname = absFname
 	}
-	
+
 	yamlConfig := yamlConfig{}
 	if fname != "" {
 		data, err := ioutil.ReadFile(fname)
@@ -172,15 +168,10 @@
 		// Now convert this to map for easier reading...
 		for i := range serviceConfigs {
 			c := serviceConfigs[i]
-<<<<<<< HEAD
-			api := Api{Host: c.Api.Host, Port: c.Api.Port}
-			cleanedConfig := cleanupMap(c.Config)
-			config.Services[c.Service] = ServiceConfig{CommonConfig{Api: &api}, cleanedConfig}
-=======
 			api := Api{Host: c.Api.Host, Port: c.Api.Port, Hooks: c.Api.Hooks}
 			cleanedConfig := cleanupMap(c.Config)
-			config.Services[c.Service] = ServiceConfig{CommonConfig{&api}, cleanedConfig}
->>>>>>> c5aa0dc1
+			commonConfig := CommonConfig{Api: &api, Credential: nil, PublicKey: nil,}
+			config.Services[c.Service] = ServiceConfig{Common: commonConfig, ServiceSpecific: cleanedConfig,}
 		}
 		log.Println("Read configuration from", fname)
 		return *config, nil
