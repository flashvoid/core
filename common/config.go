// Copyright (c) 2015 Pani Networks
// All Rights Reserved.
//
// Licensed under the Apache License, Version 2.0 (the "License"); you may
// not use this file except in compliance with the License. You may obtain
// a copy of the License at
//
//   http://www.apache.org/licenses/LICENSE-2.0
//
// Unless required by applicable law or agreed to in writing, software
//  distributed under the License is distributed on an "AS IS" BASIS, WITHOUT
// WARRANTIES OR CONDITIONS OF ANY KIND, either express or implied. See the
// License for the specific language governing permissions and limitations
// under the License.

package common

import (
	"errors"
	//	"reflect"
	"fmt"
	"github.com/go-yaml/yaml"
	"io/ioutil"
<<<<<<< HEAD
=======

	"strconv"
	"strings"
>>>>>>> dedb8439
)

// API part of service configuration (host/port).
type Api struct {
<<<<<<< HEAD
	// Host to listen on.
	Host string `yaml:"host" json:"host"`
	// Port to listen on.
	Port uint64 `yaml:"port" json:"port"`
	// Root service URL
	RootServiceUrl string `json:"root_service_url,omitempty"`
}

func (api Api) GetHostPort() string {
	return fmt.Sprintf("%s:%d", api.Host, api.Port)
=======
	Host string `yaml:"host" json:"host"`
	Port uint64 `yaml:"port" json:"port"`
}

func (api Api) GetHostPort() string {
	return strings.Join([]string{api.Host, ":", strconv.FormatUint(api.Port, 10)}, "")
>>>>>>> dedb8439
}

// Configuration that is common to all services.
// For things such as API information (host/port),
// DB, etc.
type CommonConfig struct {
	Api Api `yaml:"api" json:"api"`
	
}

// ServiceConfig contains common configuration
// for each service and also a section for
// service-specific configuration. This may be
// an overkill but if we have a type system, we should
// use it instead of just dictionaries.
type ServiceConfig struct {
	Common CommonConfig `json:"common" yaml:"common"`
	// TODO I really dislike this name, but there
	// should be some common part that's applicable
	// to all services, and something service-specific
	// that we in common do not need to know about.
	ServiceSpecific map[string]interface{} `json:"config" yaml:"config"`
}

// Main configuration object
type Config struct {
	Services map[string]ServiceConfig
}

type yamlConfig struct {
	Services []yamlServiceConfig `yaml:"services"`
}

type yamlServiceConfig struct {
	Service string
	Api     *Api
	Config  map[string]interface{}
}

// cleanupMap makes sure that map[string]interface{}'s children
<<<<<<< HEAD
// maps have strings as keys , not interfaces. YAML parses
=======
// maps have as keys strings, not interfaces. YAML parses
>>>>>>> dedb8439
// file into a map[interface{}]interface{} structure which JSON
// then cannot marshal.
func cleanupMap(m map[string]interface{}) map[string]interface{} {
	retval := make(map[string]interface{})
	for k, v := range m {
		switch vt := v.(type) {
		case map[interface{}]interface{}:
			newVal := cleanupMap2(vt)
<<<<<<< HEAD
			retval[k] = newVal
		default:
=======
			//			fmt.Println("Cleaning", k, "from", reflect.TypeOf(vt), "to", reflect.TypeOf(newVal))
			retval[k] = newVal
		default:
			//			fmt.Println("here", reflect.TypeOf(vt))
>>>>>>> dedb8439
			retval[k] = v
		}
	}
	return retval
}

// cleanupMap2 is called from cleanupMap
func cleanupMap2(ifcIfc map[interface{}]interface{}) map[string]interface{} {
	retval := make(map[string]interface{})
	for k, v := range ifcIfc {
		kStr := k.(string)
		switch vt := v.(type) {
		case map[interface{}]interface{}:
			newVal := cleanupMap2(vt)
			//			fmt.Println("Cleaning", kStr, "from", reflect.TypeOf(vt), "to", reflect.TypeOf(newVal))
			retval[kStr] = newVal
		default:
			//			fmt.Println(reflect.TypeOf(vt))
			retval[kStr] = v
		}
	}
	return retval
}

// ReadConfig parses the configuration file provided and returns
// Config structure
func ReadConfig(fname string) (Config, error) {
	// Created new...
	config := &Config{}
	yamlConfig := yamlConfig{}
	if fname != "" {
		data, err := ioutil.ReadFile(fname)
		if err != nil {
			return *config, err
		}
		err = yaml.Unmarshal([]byte(data), &yamlConfig)
		if err != nil {
			return *config, err
		}
		serviceConfigs := yamlConfig.Services
		config.Services = make(map[string]ServiceConfig)
		// Now convert this to map for easier reading...
		for i := range serviceConfigs {
			c := serviceConfigs[i]
<<<<<<< HEAD
			api := Api{Host: c.Api.Host, Port: c.Api.Port}
=======
			api := Api{c.Api.Host, c.Api.Port}
>>>>>>> dedb8439
			cleanedConfig := cleanupMap(c.Config)
			config.Services[c.Service] = ServiceConfig{CommonConfig{api}, cleanedConfig}

		}
		fmt.Println("Read configuration from", fname)
		return *config, nil
	} else {
		return *config, errors.New("Empty filename.")
	}
}

// Stores information needed for a MySQL connection.
type MysqlStoreInfo struct {
	Host     string
	Port     uint64
	Username string
	Password string
	Database string
}<|MERGE_RESOLUTION|>--- conflicted
+++ resolved
@@ -21,17 +21,11 @@
 	"fmt"
 	"github.com/go-yaml/yaml"
 	"io/ioutil"
-<<<<<<< HEAD
-=======
 
-	"strconv"
-	"strings"
->>>>>>> dedb8439
 )
 
 // API part of service configuration (host/port).
 type Api struct {
-<<<<<<< HEAD
 	// Host to listen on.
 	Host string `yaml:"host" json:"host"`
 	// Port to listen on.
@@ -42,14 +36,7 @@
 
 func (api Api) GetHostPort() string {
 	return fmt.Sprintf("%s:%d", api.Host, api.Port)
-=======
-	Host string `yaml:"host" json:"host"`
-	Port uint64 `yaml:"port" json:"port"`
-}
 
-func (api Api) GetHostPort() string {
-	return strings.Join([]string{api.Host, ":", strconv.FormatUint(api.Port, 10)}, "")
->>>>>>> dedb8439
 }
 
 // Configuration that is common to all services.
@@ -90,11 +77,8 @@
 }
 
 // cleanupMap makes sure that map[string]interface{}'s children
-<<<<<<< HEAD
 // maps have strings as keys , not interfaces. YAML parses
-=======
-// maps have as keys strings, not interfaces. YAML parses
->>>>>>> dedb8439
+
 // file into a map[interface{}]interface{} structure which JSON
 // then cannot marshal.
 func cleanupMap(m map[string]interface{}) map[string]interface{} {
@@ -103,15 +87,8 @@
 		switch vt := v.(type) {
 		case map[interface{}]interface{}:
 			newVal := cleanupMap2(vt)
-<<<<<<< HEAD
 			retval[k] = newVal
 		default:
-=======
-			//			fmt.Println("Cleaning", k, "from", reflect.TypeOf(vt), "to", reflect.TypeOf(newVal))
-			retval[k] = newVal
-		default:
-			//			fmt.Println("here", reflect.TypeOf(vt))
->>>>>>> dedb8439
 			retval[k] = v
 		}
 	}
@@ -156,11 +133,8 @@
 		// Now convert this to map for easier reading...
 		for i := range serviceConfigs {
 			c := serviceConfigs[i]
-<<<<<<< HEAD
 			api := Api{Host: c.Api.Host, Port: c.Api.Port}
-=======
-			api := Api{c.Api.Host, c.Api.Port}
->>>>>>> dedb8439
+
 			cleanedConfig := cleanupMap(c.Config)
 			config.Services[c.Service] = ServiceConfig{CommonConfig{api}, cleanedConfig}
 
