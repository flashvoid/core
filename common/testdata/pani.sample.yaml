services:
  - service: root
    api:
      host: localhost
      port: 9600
  - service: ipam
    api:
      host: localhost
<<<<<<< HEAD
      port: 9601
    config:
      store: 
        type: mysql
=======
      port: 8001
    config:
      store: 
        type: mock
>>>>>>> dedb8439
        host: localhost
        username: root
        password: password
        database: ipam
  - service: tenant
    api:
      host: localhost
<<<<<<< HEAD
      port: 9602
    config:
      store: 
        type: mysql
=======
      port: 8002
    config:
      store: 
        type: mock
>>>>>>> dedb8439
        host: localhost
        username: root
        password: password
        database: tenant
  - service: topology
    api:
      host: localhost
<<<<<<< HEAD
      port: 9603
    config:
      store: 
        type: mysql
        host: localhost
        username: root
        password: password
        database: topology
      datacenter: 
        ip_version: 4
        cidr: 10.0.0.0/8
        host_bits: 8
        tenant_bits: 4
        segment_bits: 4
        endpoint_space_bits: 0
        endpoint_bits: 8
  - service: agent 
      api:
      host: 0.0.0.0
      port: 9604
      config:
        lease_file : "/etc/ethers"
        wait_for_iface_try : 6
        
=======
      port: 8003
    config:
      store: 
        type: mock
        host: localhost
        username: root
        password: password
        database: topology
>>>>>>> dedb8439
<|MERGE_RESOLUTION|>--- conflicted
+++ resolved
@@ -6,17 +6,11 @@
   - service: ipam
     api:
       host: localhost
-<<<<<<< HEAD
       port: 9601
     config:
       store: 
         type: mysql
-=======
-      port: 8001
-    config:
-      store: 
-        type: mock
->>>>>>> dedb8439
+
         host: localhost
         username: root
         password: password
@@ -24,17 +18,10 @@
   - service: tenant
     api:
       host: localhost
-<<<<<<< HEAD
       port: 9602
     config:
       store: 
         type: mysql
-=======
-      port: 8002
-    config:
-      store: 
-        type: mock
->>>>>>> dedb8439
         host: localhost
         username: root
         password: password
@@ -42,7 +29,6 @@
   - service: topology
     api:
       host: localhost
-<<<<<<< HEAD
       port: 9603
     config:
       store: 
@@ -65,15 +51,4 @@
       port: 9604
       config:
         lease_file : "/etc/ethers"
-        wait_for_iface_try : 6
-        
-=======
-      port: 8003
-    config:
-      store: 
-        type: mock
-        host: localhost
-        username: root
-        password: password
-        database: topology
->>>>>>> dedb8439
+        wait_for_iface_try : 6