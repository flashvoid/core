--- conflicted
+++ resolved
@@ -4,25 +4,18 @@
       host: localhost
       port: 9600
     config:
-<<<<<<< HEAD
       auth: no
-=======
       store: 
         type: sqlite3
         database: /var/tmp/auth.sqlite3
->>>>>>> ff383965
-  - service: ipam
+> - service: ipam
     api:
       host: localhost
       port: 9601
     config:
       store: 
         type: sqlite3
-<<<<<<< HEAD
-        database: /tmp/ipam.sqlite3
-=======
         database: /var/tmp/ipam.sqlite3
->>>>>>> ff383965
   - service: tenant
     api:
       host: localhost
@@ -30,12 +23,7 @@
     config:
       store: 
         type: sqlite3
-<<<<<<< HEAD
-        host: localhost
-        database: /tmp/tenant.sqlite3
-=======
-        database: /var/tmp/tenant.sqlite3
->>>>>>> ff383965
+       database: /var/tmp/tenant.sqlite3
   - service: topology
     api:
       host: localhost
@@ -43,11 +31,7 @@
     config:
       store: 
         type: sqlite3
-<<<<<<< HEAD
         database: /tmp/topology.sqlite3
-=======
-        database: /var/tmp/topology.sqlite3
->>>>>>> ff383965
       datacenter: 
         ip_version: 4
         cidr: 10.0.0.0/8
