--- conflicted
+++ resolved
@@ -202,10 +202,7 @@
 	}
 	
 	errs := dbStore.Db.GetErrors()
-<<<<<<< HEAD
 	log.Println("sqlite3: Errors", errs)
-=======
->>>>>>> c5aa0dc1
 	err2 := MakeMultiError(errs)
 
 	if err2 != nil {
