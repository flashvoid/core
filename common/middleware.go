--- conflicted
+++ resolved
@@ -67,10 +67,6 @@
 // an instance into which we will unmarshal wire data.
 type MakeMessage func() interface{}
 
-<<<<<<< HEAD
-=======
-
->>>>>>> dedb8439
 // Route determines an action taken on a URL pattern/HTTP method.
 // Each service can define a route
 // See routes.go and handlers.go in root package for a demonstration
@@ -83,11 +79,8 @@
 	// Handler (see documentation above)
 	Handler RestHandler
 	// This should return a POINTER to an instance which
-<<<<<<< HEAD
 	// this route expects as an input.
-=======
-	// this route expects as an input. 
->>>>>>> dedb8439
+
 	MakeMessage MakeMessage
 }
 
@@ -104,24 +97,6 @@
 func (romanaHandler RomanaHandler) ServeHTTP(writer http.ResponseWriter, request *http.Request) {
 	romanaHandler.doServeHTTP(writer, request)
 }
-
-//func removeNils(m map[string]interface{}) map[string]interface{} {
-//	retval := make(map[string]interface{})
-//	for k, v := range m {
-//		if v == nil {
-//			continue
-//		}
-//		switch vt := v.(type) {
-//		case map[string]interface{}:
-//			newVal := removeNils(vt)
-//			retval[k] = newVal
-//		default:
-//			retval[k] = v
-//		}
-//	}
-//	fmt.Println("Cleaned up",m,"to",retval)
-//	return retval
-//}
 
 // For comparing to the type of Consumes field of Route struct
 var requestType = reflect.TypeOf(http.Request{})
@@ -167,24 +142,13 @@
 				// benefits (auto-completion, type-checking) that come
 				// with using actual objects vs lists/dicts. See
 				// https://github.com/mitchellh/mapstructure
-<<<<<<< HEAD
 				err = mapstructure.Decode(inDataMap, inData)
-=======
-				//				inDataMapNoNils := removeNils(inDataMap.(map[string]interface{}))
-				err = mapstructure.Decode(inDataMap, inData)
-				fmt.Println("1. Error",err,"In",inDataMap,"Out",inData,"Type",reflect.TypeOf(inData))
->>>>>>> dedb8439
 				if err != nil {
 					writer.WriteHeader(http.StatusInternalServerError)
 					writer.Write([]byte(err.Error()))
 					return
 				}
 			}
-<<<<<<< HEAD
-=======
-			fmt.Println("Calling", restHandler, "(", inData, ", ", "...", ")")
-
->>>>>>> dedb8439
 			outData, err := restHandler(inData, RestContext{mux.Vars(request)})
 			if err == nil {
 				contentType := writer.Header().Get("Content-Type")
@@ -231,11 +195,8 @@
 	return router
 }
 
-<<<<<<< HEAD
 var supportedContentTypes = []string{"text/plain", "application/vnd.romana.v1+json", "application/vnd.romana+json", "application/json"}
-=======
-var supportedContentTypes = []string{"text/plain", "application/vnd.pani.v1+json", "application/vnd.pani+json", "application/json"}
->>>>>>> dedb8439
+
 
 var supportedContentTypesMessage = struct {
 	SupportedContentTypes []string `"json:supported_content_types"`
