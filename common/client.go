// Copyright (c) 2015 Pani Networks
// All Rights Reserved.
//
// Licensed under the Apache License, Version 2.0 (the "License"); you may
// not use this file except in compliance with the License. You may obtain
// a copy of the License at
//
// http://www.apache.org/licenses/LICENSE-2.0
//
// Unless required by applicable law or agreed to in writing, software
// distributed under the License is distributed on an "AS IS" BASIS, WITHOUT
// WARRANTIES OR CONDITIONS OF ANY KIND, either express or implied. See the
// License for the specific language governing permissions and limitations
// under the License.

package common

// Contains the implementation of HttpClient and related utilities.

import (
	"bytes"
	"encoding/json"
	"errors"
	"fmt"
	"github.com/pborman/uuid"
	"io/ioutil"
	"log"
	"math"
	"net/http"
	"net/url"
	"reflect"
	"time"
)

// Rest Client for the Romana services. Incorporates facilities to deal with
// various REST requests.
type RestClient struct {
	url    *url.URL
	client *http.Client
	token  string
	config *RestClientConfig
}

// RestClientConfig holds configuration for restful client.
type RestClientConfig struct {
	TimeoutMillis int64
	Retries       int
	Credential    *Credential
	TestMode      bool
	RootURL       string
}

// GetDefaultRestClientConfig gets a RestClient with specified rootURL
// and other values set to their defaults: DefaultRestTimeout, DefaultRestRetries.
func GetDefaultRestClientConfig(rootURL string) RestClientConfig {
	return RestClientConfig{TimeoutMillis: DefaultRestTimeout, Retries: DefaultRestRetries, RootURL: rootURL}
}

// GetRestClientConfig returns a RestClientConfig based on a ServiceConfig. That is,
// the information provided in the service configuration is used for the client
// configuration.
func GetRestClientConfig(config ServiceConfig) RestClientConfig {
	return RestClientConfig{TimeoutMillis: config.Common.Api.RestTimeoutMillis, Retries: config.Common.Api.RestRetries, RootURL: config.Common.Api.RootServiceUrl}
}

// NewRestClient creates a new Romana REST client. It provides convenience
// methods to make REST calls. When configured with a root URL pointing
// to Romana root service, it provides some common functionality useful
// for Romana services (such as ListHosts, GetServiceConfig, etc.)
// If the root URL does not point to the Romana service, the generic REST operations
// still work, but Romana-specific functionality does not.
func NewRestClient(config RestClientConfig) (*RestClient, error) {
	rc := &RestClient{client: &http.Client{}, config: &config}
	timeoutMillis := config.TimeoutMillis

	if timeoutMillis <= 0 {
		log.Printf("Invalid timeout %d, defaulting to %d\n", timeoutMillis, DefaultRestTimeout)
		rc.client.Timeout = DefaultRestTimeout * time.Millisecond
	} else {
		timeoutStr := fmt.Sprintf("%dms", timeoutMillis)
		dur, _ := time.ParseDuration(timeoutStr)
		log.Printf("Setting timeout to %v\n", dur)
		rc.client.Timeout = dur
	}
	if config.Retries < 1 {
		log.Printf("Invalid retries %d, defaulting to %d\n", config.Retries, DefaultRestRetries)
		config.Retries = DefaultRestRetries
	}
	var myUrl string
	if config.RootURL == "" {
		// Default to some URL. This client would not be able to be used
		// for Romana-related service convenience methods, just as a generic
		// REST client.
		// If we keep this empty, NewUrl wouldn't work properly when
		// trying to resolve things.
		myUrl = "http://localhost"
	} else {
		u, err := url.Parse(config.RootURL)
		if err != nil {
			return nil, err
		}
		if !u.IsAbs() {
			return nil, NewError("Expected absolute URL for root, received %s", config.RootURL)
		}
		myUrl = config.RootURL
	}
	err := rc.NewUrl(myUrl)
	if err != nil {
		return nil, err
	}
	return rc, nil
}

// NewUrl sets the client's new URL (yes, it mutates) to dest.
// If dest is a relative URL then it will be based
// on the previous value of the URL that the RestClient had.
func (rc *RestClient) NewUrl(dest string) error {
	return rc.modifyUrl(dest, nil)
}

//ListHost queries the Topology service in order to return a list of currently
// configured hosts in a Romana cluster.
func (rc *RestClient) ListHosts() ([]HostMessage, error) {
	// Save the current state of things, so we can restore after call to root.
	savedUrl := rc.url
	// Restore this after we're done so we don't lose this
	defer func() {
		rc.url = savedUrl
	}()

	topoUrl, err := rc.GetServiceUrl("topology")
	if err != nil {
		return nil, err
	}
	topIndex := IndexResponse{}
	err = rc.Get(topoUrl, &topIndex)
	if err != nil {
		return nil, err
	}
	hostsRelURL := topIndex.Links.FindByRel("host-list")

	var hostList []HostMessage
	err = rc.Get(hostsRelURL, &hostList)
	return hostList, err
}

// GetServiceUrl is a convenience function, which, given the root
// service URL and name of desired service, returns the URL of that service.
func (rc *RestClient) GetServiceUrl(name string) (string, error) {
	log.Printf("Entering GetServiceUrl(%s, %s)", rc.config.RootURL, name)
	// Save the current state of things, so we can restore after call to root.
	savedUrl := rc.url
	// Restore this after we're done so we don't lose this
	defer func() {
		rc.url = savedUrl
	}()
	resp := RootIndexResponse{}

	err := rc.Get(rc.config.RootURL, &resp)
	if err != nil {
		return ErrorNoValue, err
	}
	for i := range resp.Services {
		service := resp.Services[i]
		//		log.Println("Checking", service.Name, "against", name, "links:", service.Links)
		if service.Name == name {
			href := service.Links.FindByRel("service")
			log.Println("href:", href)
			if href == "" {
				return ErrorNoValue, errors.New(fmt.Sprintf("Cannot find service %s at %s", name, resp))
			} else {
				// Now for a bit of a trick - this href could be relative...
				// Need to normalize.
				err = rc.NewUrl(href)
				if err != nil {
					return ErrorNoValue, err
				}
				return rc.url.String(), nil
			}
		}
	}
	return ErrorNoValue, errors.New(fmt.Sprintf("Cannot find service %s at %s", name, resp))
}

// modifyUrl sets the client's new URL to dest, possibly updating it with
// new values from the provided queryMod url.Values object.
// If dest is a relative URL then it will be based
// on the previous value of the URL that the RestClient had.
func (rc *RestClient) modifyUrl(dest string, queryMod url.Values) error {
	u, err := url.Parse(dest)
	if err != nil {
		return err
	}

	if rc.url == nil {
		if !u.IsAbs() {
			return errors.New("Expected absolute URL.")
		} else {
			rc.url = u
		}
	} else {
		newUrl := rc.url.ResolveReference(u)
		log.Printf("Getting %s, resolved reference from %s to %s: %s\n", dest, rc.url, u, newUrl)
		rc.url = newUrl
	}

	if queryMod != nil {
		// If the queryMod (url.Values) object is provided, then the
		// query values in the current URL that match keys
		// from that queryMod object are replaced with those from queryMod.
		origUrl := rc.url
		origQuery := origUrl.Query()
		for k := range queryMod {
			origQuery[k] = queryMod[k]
		}
		dest := ""
		for k, v := range origQuery {
			for i := range v {
				if len(dest) > 0 {
					dest += "&"
				}
				dest += url.QueryEscape(k) + "=" + url.QueryEscape(v[i])
			}
		}
		dest = rc.url.Scheme + "://" + rc.url.Host + rc.url.Path + "?" + dest
		rc.url, _ = url.Parse(dest)
		log.Printf("Modified URL %s to %s (%v)\n", origUrl, rc.url, err)
	}

	return nil
}

// execMethod applies the specified method to the provided url (which is interpreted
// as relative or absolute).
// POST methods may not be idempotent, so for retry capability we will employ the following logic:
// 1. If the provided structure (data) already has a field "RequestToken", that means the service
//    is aware of this and is exposing RequestToken as a unique key to enable safe and idempotent
//    retries. The service would do that if it does not have another way to ensure uniqueness. An
//    example is IPAM service - a request for an IP address by itself does not necessarily have any
//    inherent properties that can ensure its uniqueness, unlike a request to, say, add a host (which
//    has an IP address). IPAM then uses RequestToken for that purpose.
// 2. If the provided structure does not have that field, and the query does not either, we are going
//    to generate a uuid and add it to the query as RequestToken=<UUID>. It will then be up to the service
//    to ensure idempotence or not.
func (rc *RestClient) execMethod(method string, dest string, data interface{}, result interface{}) error {
	// TODO check if token expired, if yes, reauthenticate... But this needs
	// more state here (knowledge of Root service by Rest client...)

	var queryMod url.Values
	queryMod = nil
	if method == "POST" && rc.config != nil && !rc.config.TestMode {
		var token string
		if data != nil {
			// If the provided struct has the RequestToken field,
			// we don't need to create a query parameter.
			v := reflect.Indirect(reflect.ValueOf(data))
			if !v.FieldByName(RequestTokenQueryParameter).IsValid() {
				queryParam := rc.url.Query().Get(RequestTokenQueryParameter)
				if queryParam == "" {
					queryMod = make(url.Values)
					token = uuid.New()
					log.Printf("Adding token to POST request: %s\n", token)
					queryMod[RequestTokenQueryParameter] = []string{token}
				}
			}
		}
	}
	err := rc.modifyUrl(dest, queryMod)

	//	log.Printf("RestClient: Set rc.url to %s\n", rc.url)
	if err != nil {
		return err
	}

	log.Printf("Scheme is %s, method is %s, test mode: %t", rc.url.Scheme, method, rc.config.TestMode)
	if rc.url.Scheme == "file" && method == "POST" && rc.config.TestMode {
		log.Printf("Attempt to POST to a file URL %s, in test mode will just return OK", rc.url)
		return nil
	}

	var reqBodyReader *bytes.Reader
	var reqBody []byte
	if data != nil {
		reqBody, err = json.Marshal(data)
<<<<<<< HEAD
		//		log.Printf("Marshaled %v to %s", data, string(reqBody))
=======
		log.Printf("RestClient.execMethod(): Marshaled %T %v to %s", data, data, string(reqBody))
>>>>>>> bb5876ff
		if err != nil {
			return err
		}
		reqBodyReader = bytes.NewReader(reqBody)
	} else {
		reqBodyReader = nil
	}

	var body []byte
	// We allow also file scheme, for testing purposes.
	var resp *http.Response
	if rc.url.Scheme == "http" || rc.url.Scheme == "https" {
		var req *http.Request
		if reqBodyReader == nil {
			req, err = http.NewRequest(method, rc.url.String(), nil)
		} else {
			req, err = http.NewRequest(method, rc.url.String(), reqBodyReader)
		}
		if reqBodyReader != nil {
			req.Header.Set("content-type", "application/json")
		}
		if err != nil {
			return err
		}
		req.Header.Set("accept", "application/json")
		if rc.token != "" {
			req.Header.Set("authorization", rc.token)
		}
		for i := 0; i < rc.config.Retries; i++ {
			log.Printf("Try %d for %s", (i + 1), rc.url)
			if i > 0 {
				sleepTime, _ := time.ParseDuration(fmt.Sprintf("%ds", int(math.Pow(2, (float64(i-1))))))
				log.Printf("Sleeping for %v before retrying %d time\n", sleepTime, i)
				time.Sleep(sleepTime)
			}
			resp, err = rc.client.Do(req)
			if err != nil {
				if i == rc.config.Retries-1 {
					return err
				} else {
					log.Println(err)
					continue
				}
			} else {
				// If service unavailable we may still retry...
				if resp.StatusCode != http.StatusServiceUnavailable {
					break
				}
			}
		}

		if err != nil {
			return err
		}
		defer resp.Body.Close()
		body, err = ioutil.ReadAll(resp.Body)

	} else if rc.url.Scheme == "file" {
		resp = &http.Response{}
		resp.StatusCode = http.StatusOK
		log.Printf("RestClient: Loading file %s, %s", rc.url.String(), rc.url.Path)
		body, err = ioutil.ReadFile(rc.url.Path)
		if err != nil {
			log.Printf("RestClient: Error loading file %s: %v", rc.url.Path, err)
			return err
		}
	} else {
		return errors.New(fmt.Sprintf("Unsupported scheme %s", rc.url.Scheme))
	}

	reqBodyStr := ""
	if reqBody != nil {
		reqBodyStr = string(reqBody)
	}
	bodyStr := ""
	if body != nil {
		bodyStr = string(body)
	}
	errStr := ""
	if err != nil {
		errStr = err.Error()
	}
	log.Printf("\n\t=================================\n\t%s %s\n\t%s\n\n\t%s\n\tERROR: <%s>\n\t=================================", method, rc.url, reqBodyStr, bodyStr, errStr)

	if err != nil {
		return err
	}

	var unmarshalBodyErr error

	//	TODO deal properly with 3xx
	//	if resp.StatusCode >= 300 && resp.StatusCode < 400 {
	//		log.Printf("3xx: %d %v", resp.StatusCode, resp.Header)
	//	}
	//
	if result != nil {
		if body == nil {
		} else {
			unmarshalBodyErr = json.Unmarshal(body, &result)
		}
	}

	if resp.StatusCode >= 400 {
		// The body should be an HTTP error
		httpError := &HttpError{}
		unmarshalBodyErr = json.Unmarshal(body, httpError)
		httpError.StatusCode = resp.StatusCode
		if unmarshalBodyErr == nil {
			if resp.StatusCode == http.StatusConflict {
				// In case of conflict, we actually expect the object that caused
				// conflict to appear in details... So we want to marshal this back to JSON
				// and unmarshal into what we know should be...
				j, err := json.Marshal(httpError.Details)
				if err != nil {
					httpError.Details = errors.New(fmt.Sprintf("Error parsing '%v': %s", httpError.Details, err))
					return httpError
				}
				err = json.Unmarshal(j, &result)
				if err != nil {
					httpError.Details = errors.New(fmt.Sprintf("Error parsing '%s': %s", j, err))
					return httpError
				}
				httpError.Details = result
			}
			return *httpError
		} else {
			// Error unmarshaling body...
			httpError.Details = errors.New(fmt.Sprintf("Error parsing '%v': %s", bodyStr, err))
			return *httpError
		}
	} else {
		// OK response...
		if unmarshalBodyErr != nil {
			return errors.New(fmt.Sprintf("Error %s (%T) when parsing %s", unmarshalBodyErr.Error(), err, body))
		}
	}
	return nil
}

// Post applies POST method to the specified URL,
// putting the result into the provided interface
func (rc *RestClient) Post(url string, data interface{}, result interface{}) error {
	err := rc.execMethod("POST", url, data, result)
	return err
}

// Delete applies DELETE method to the specified URL,
// putting the result into the provided interface
func (rc *RestClient) Delete(url string, data interface{}, result interface{}) error {
	err := rc.execMethod("DELETE", url, data, result)
	return err
}

// Put applies PUT method to the specified URL,
// putting the result into the provided interface
func (rc *RestClient) Put(url string, data interface{}, result interface{}) error {
	err := rc.execMethod("PUT", url, data, result)
	return err
}

// Get applies GET method to the specified URL,
// putting the result into the provided interface
func (rc *RestClient) Get(url string, result interface{}) error {
	return rc.execMethod("GET", url, nil, result)
}

// GetServiceConfig retrieves configuration
// for the given service from the root service.
func (rc *RestClient) GetServiceConfig(name string) (*ServiceConfig, error) {
	rootIndexResponse := &RootIndexResponse{}
	if rc.config.RootURL == "" {
		return nil, errors.New("RootURL not set")
	}
	err := rc.Get(rc.config.RootURL, rootIndexResponse)
	if err != nil {
		return nil, err
	}

	if rc.config.Credential != nil && rc.config.Credential.Type != CredentialNone {
		// First things first - authenticate
		authUrl := rootIndexResponse.Links.FindByRel("auth")
		log.Printf("Authenticating to %s", authUrl)
		tokenMsg := &TokenMessage{}
		err = rc.Post(authUrl, rc.config.Credential, tokenMsg)
		if err != nil {
			return nil, err
		}
		rc.token = tokenMsg.Token
	}

	config := &ServiceConfig{}
	config.Common.Api = &Api{RootServiceUrl: rc.config.RootURL}
	relName := name + "-config"
	configUrl := rootIndexResponse.Links.FindByRel(relName)
	if configUrl == "" {
		return nil, errors.New(fmt.Sprintf("Could not find %s at %s", relName, rc.config.RootURL))
	}
	log.Printf("GetServiceConfig(): Found config url %s in %s from %s", configUrl, rootIndexResponse, relName)
	err = rc.Get(configUrl, config)
	if err != nil {
		return nil, err
	}
	// Save the credential from the client in the resulting service config --
	// if the resulting config is to be used in InitializeService(), it's useful;
	// otherwise, it will be ignored.
	config.Common.Credential = rc.config.Credential
	log.Printf("Saved from %v to %v", rc.config.Credential, config.Common.Credential)
	return config, nil
}<|MERGE_RESOLUTION|>--- conflicted
+++ resolved
@@ -282,11 +282,7 @@
 	var reqBody []byte
 	if data != nil {
 		reqBody, err = json.Marshal(data)
-<<<<<<< HEAD
-		//		log.Printf("Marshaled %v to %s", data, string(reqBody))
-=======
 		log.Printf("RestClient.execMethod(): Marshaled %T %v to %s", data, data, string(reqBody))
->>>>>>> bb5876ff
 		if err != nil {
 			return err
 		}
