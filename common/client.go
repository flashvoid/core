--- conflicted
+++ resolved
@@ -44,11 +44,8 @@
 type RestClientConfig struct {
 	TimeoutMillis int64
 	Retries       int
-<<<<<<< HEAD
 	Credential    Credential
-=======
 	TestMode      bool
->>>>>>> ff383965
 }
 
 func GetDefaultRestClientConfig() RestClientConfig {
