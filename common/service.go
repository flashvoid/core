--- conflicted
+++ resolved
@@ -212,12 +212,8 @@
 			if retries <= 0 {
 				retries = DefaultRestRetries
 			}
-<<<<<<< HEAD
-			clientConfig := RestClientConfig{TimeoutMillis: timeoutMillis, Retries: retries, Credential: config.Credential}
-=======
 			clientConfig := RestClientConfig{TimeoutMillis: timeoutMillis, Retries: retries, TestMode: config.Common.Api.RestTestMode}
 			log.Printf("InitializeService() : Initializing Rest client with %v", clientConfig)
->>>>>>> ff383965
 			client, err := NewRestClient("", clientConfig)
 			if err != nil {
 				return svcInfo, err
