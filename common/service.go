// Copyright (c) 2015 Pani Networks
// All Rights Reserved.
//
// Licensed under the Apache License, Version 2.0 (the "License"); you may
// not use this file except in compliance with the License. You may obtain
// a copy of the License at
//
//   http://www.apache.org/licenses/LICENSE-2.0
//
// Unless required by applicable law or agreed to in writing, software
//  distributed under the License is distributed on an "AS IS" BASIS, WITHOUT
// WARRANTIES OR CONDITIONS OF ANY KIND, either express or implied. See the
// License for the specific language governing permissions and limitations
// under the License.

package common

// This file in package common has functionality related to REST service
// interfaces.

import (
	"errors"
	"fmt"
	"github.com/codegangsta/negroni"
	"log"
	"net"
	"net/http"
	"net/url"
	"os"
	"strconv"
	"strings"
	"time"
)

type Links []LinkResponse

// FindByRel finds the path (href) for a link based on its
// rel value. This is because in the REST message links are
// organized as an array of structures containing href and rel,
// but, of course, in actual usage it is easier to be used as a
// map.
func (links Links) FindByRel(rel string) string {
	retval := ""
	for i := range links {
		if links[i].Rel == rel {
			retval = links[i].Href
			break
		}
	}
	return retval

}

// Structure representing the commonly occurring
// {
//        "href" : "https://<own-addr>",
//        "rel"  : "self"
//  }
// part of the response
type LinkResponse struct {
	Href string
	Rel  string
}

//type HostInfo struct {
//	Ip        string `json:"ip"`
//	RomanaIp  string `json:"romana_ip"`
//	AgentPort int    `json:"agentPort"`
//	Name      string `json:"name"`
//}

// HostMessage is a structure representing information
// about the host for the purposes of REST communications
type HostMessage struct {
	Id        string `json:"id"`
	Name      string `json:"name"`
	Ip        string `json:"ip"`
	RomanaIp  string `json:"romana_ip"`
	AgentPort int    `json:"agent_port"`
	Links     Links  `json:"links"`
	//    Tor string       `json:"tor"`
}

// Service is the interface that microservices implement.
type Service interface {
	// SetConfig sets the configuration, validating it if needed
	// and returning an error if not valid.
	SetConfig(config ServiceConfig) error

	// Initializes the service (mostly for error reporting, could be a no-op)
	Initialize() error

	// Returns the routes that this service works with
	Routes() Routes

	// Name returns the name of this service.
	Name() string
}

<<<<<<< HEAD
// DefaultRestTimeout, in milliseconds.
const DefaultRestTimeout = 10 * 1000
const ReadWriteTimeoutDelta = 50

// Retry count
const DefaultRestRetries = 3

=======
>>>>>>> d5c6901b
// Client for the Romana services.
type RestClient struct {
	url    *url.URL
	client *http.Client
	config *RestClientConfig
}

type RestClientConfig struct {
	TimeoutMillis int64
	Retries       int
}

func GetDefaultRestClientConfig() RestClientConfig {
	return RestClientConfig{TimeoutMillis: DefaultRestTimeout, Retries: DefaultRestRetries}
}

// GetRestClientConfig returns a RestClientConfig based on a ServiceConfig
func GetRestClientConfig(config ServiceConfig) RestClientConfig {
	return RestClientConfig{TimeoutMillis: config.Common.Api.RestTimeoutMillis, Retries: config.Common.Api.RestRetries}
}

// NewRestClient creates a new Rest client.
func NewRestClient(url string, config RestClientConfig) (*RestClient, error) {
	rc := &RestClient{client: &http.Client{}, config: &config}
	timeoutMillis := config.TimeoutMillis

	if timeoutMillis <= 0 {
		log.Printf("Invalid timeout %d, defaulting to %d\n", timeoutMillis, DefaultRestTimeout)
		rc.client.Timeout = DefaultRestTimeout * time.Millisecond
	} else {
		timeoutStr := fmt.Sprintf("%dms", timeoutMillis)
		dur, _ := time.ParseDuration(timeoutStr)
		log.Printf("Setting timeout to %v\n", dur)
		rc.client.Timeout = dur
	}
	if url == "" {
		// If we keep this empty, NewUrl wouldn't work properly when
		// trying to resolve things.
		url = "http://localhost"
	}
	err := rc.NewUrl(url)
	if err != nil {
		return nil, err
	}
	return rc, nil
}

// NewUrl sets the client's new URL (yes, it mutates).
// If NewUrl is a relative URL then it will be based
// on the previous value of the URL that the RestClient had.
func (rc *RestClient) NewUrl(dest string) error {
	url, err := url.Parse(dest)
	if err != nil {
		return err
	}
	if rc.url == nil {
		if !url.IsAbs() {
			return errors.New("Expected absolute URL.")
		} else {
			rc.url = url
		}
	} else {
		NewUrl := rc.url.ResolveReference(url)
		log.Printf("Getting %s, resolved reference from %s to %s: %s\n", dest, rc.url, url, NewUrl)
		rc.url = NewUrl
	}
	return nil
}

// InitializeService initializes the service with the
// provided config and starts it. The channel returned
// allows the calller to wait for a message from the running
// service. Messages are of type ServiceMessage above.
// It can be used for launching service from tests, etc.
func InitializeService(service Service, config ServiceConfig) (*RestServiceInfo, error) {
	err := service.SetConfig(config)
	if err != nil {
		return nil, err
	}
	err = service.Initialize()
	if err != nil {
		return nil, err
	}
	// Create negroni
	negroni := negroni.New()

	// Add authentication middleware
	negroni.Use(NewAuth())

	// Add content-negotiation middleware.
	// This is an example of using a middleware.
	// This will modify the response header to the
	// negotiated content type, and can then be used as
	// ct := w.Header().Get("Content-Type")
	// where w is http.ResponseWriter
	negroni.Use(NewNegotiator())

	// Unmarshal data from the content-type format
	// into a map
	negroni.Use(NewUnmarshaller())

	routes := service.Routes()
	router := newRouter(routes)

	timeoutMillis := config.Common.Api.RestTimeoutMillis
	var dur time.Duration
	var readWriteDur time.Duration
	if timeoutMillis <= 0 {
		timeoutMillis = DefaultRestTimeout
		dur = DefaultRestTimeout * time.Millisecond
		readWriteDur = (DefaultRestTimeout + ReadWriteTimeoutDelta) * time.Millisecond
		log.Printf("%s: Invalid timeout %d, defaulting to %d\n", service.Name(), timeoutMillis, dur)
	} else {
		timeoutStr := fmt.Sprintf("%dms", timeoutMillis)
		dur, _ = time.ParseDuration(timeoutStr)
		timeoutStr = fmt.Sprintf("%dms", timeoutMillis+ReadWriteTimeoutDelta)
		readWriteDur, _ = time.ParseDuration(timeoutStr)
	}

	log.Printf("%s: Creating TimeoutHandler with %v\n", service.Name(), dur)
	timeoutHandler := http.TimeoutHandler(router, dur, TimeoutMessage)
	negroni.UseHandler(timeoutHandler)

	hostPort := config.Common.Api.GetHostPort()
	log.Println("About to start...")
	svcInfo, err := RunNegroni(negroni, hostPort, readWriteDur)

	if err == nil {
		addr := svcInfo.Address
		if addr != hostPort {
			log.Printf("Requested address %s, real %s\n", hostPort, addr)
			idx := strings.LastIndex(addr, ":")
			config.Common.Api.Host = addr[0:idx]
			port, _ := strconv.Atoi(addr[idx+1:])
			port64 := uint64(port)
			config.Common.Api.Port = port64
			// Also register this with root service
			url := fmt.Sprintf("%s/config/%s/port", config.Common.Api.RootServiceUrl, service.Name())
			result := make(map[string]interface{})
			portMsg := PortUpdateMessage{Port: port64}
			retries := config.Common.Api.RestRetries
			if retries <= 0 {
				retries = DefaultRestRetries
			}
			config := RestClientConfig{TimeoutMillis: timeoutMillis, Retries: retries}
			client, err := NewRestClient("", config)
			if err != nil {
				return svcInfo, err
			}
			err = client.Post(url, portMsg, &result)
		}
	}
	return svcInfo, err
}

// RunWithOptions is a convenience function that runs the negroni stack as a
// provided HTTP server, with the following caveats:
// 1. the Handler field of the provided serverConfig should be nil,
//    because the Handler used will be the n Negroni object.
func RunNegroni(n *negroni.Negroni, addr string, timeout time.Duration) (*RestServiceInfo, error) {
	svr := &http.Server{Addr: addr, ReadTimeout: timeout, WriteTimeout: timeout}
	l := log.New(os.Stdout, "[negroni] ", 0)
	svr.Handler = n
	svr.ErrorLog = l
	return ListenAndServe(svr)
}

// tcpKeepAliveListener is taken from http.Server;
// we are copying this in order to keep the same behavior
// as http.Server except for return values of ListenAndServe (see below).
type tcpKeepAliveListener struct {
	*net.TCPListener
}

// This copies the default behavior of http.Server.
// we are copying this in order to keep the same behavior
// as http.Server except for return values of ListenAndServe (see below).
func (ln tcpKeepAliveListener) Accept() (c net.Conn, err error) {
	tc, err := ln.AcceptTCP()
	if err != nil {
		return
	}
	tc.SetKeepAlive(true)
	tc.SetKeepAlivePeriod(3 * time.Minute)
	return tc, nil
}

// ListenAndServe is same as http.ListenAndServe except it returns
// the address that will be listened on (which is useful when using
// arbitrary ports)
func ListenAndServe(svr *http.Server) (*RestServiceInfo, error) {
	if svr.Addr == "" {
		svr.Addr = ":0"
	}
	ln, err := net.Listen("tcp", svr.Addr)
	if err != nil {
		return nil, err
	}
	realAddr := ln.Addr().String()
	channel := make(chan ServiceMessage)
	l := svr.ErrorLog
	if l == nil {
		l = log.New(os.Stdout, "", 0)
	}
	go func() {
		channel <- Starting
		l.Printf("listening on %s (asked for %s) with configuration %v\n", realAddr, svr.Addr, svr)
		l.Fatal(svr.Serve(tcpKeepAliveListener{ln.(*net.TCPListener)}))
	}()
	return &RestServiceInfo{Address: realAddr, Channel: channel}, nil
}

// TODO move here?
//type Tenant struct {
//	Id       uint64 `sql:"AUTO_INCREMENT"`
//	Name     string
//	Seq      uint64
//}
//
//type Segment struct {
//	Id       uint64 `sql:"AUTO_INCREMENT"`
//	Name     string
//	Seq      uint64
//}<|MERGE_RESOLUTION|>--- conflicted
+++ resolved
@@ -5,7 +5,7 @@
 // not use this file except in compliance with the License. You may obtain
 // a copy of the License at
 //
-//   http://www.apache.org/licenses/LICENSE-2.0
+// http://www.apache.org/licenses/LICENSE-2.0
 //
 // Unless required by applicable law or agreed to in writing, software
 //  distributed under the License is distributed on an "AS IS" BASIS, WITHOUT
@@ -97,16 +97,6 @@
 	Name() string
 }
 
-<<<<<<< HEAD
-// DefaultRestTimeout, in milliseconds.
-const DefaultRestTimeout = 10 * 1000
-const ReadWriteTimeoutDelta = 50
-
-// Retry count
-const DefaultRestRetries = 3
-
-=======
->>>>>>> d5c6901b
 // Client for the Romana services.
 type RestClient struct {
 	url    *url.URL
