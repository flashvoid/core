--- conflicted
+++ resolved
@@ -136,9 +136,6 @@
 // service. Messages are of type ServiceMessage above.
 // It can be used for launching service from tests, etc.
 func InitializeService(service Service, config ServiceConfig) (*RestServiceInfo, error) {
-<<<<<<< HEAD
-	log.Printf("Initializing service %s: listen at %s, root service at %s, ", service.Name(), config.Common.Api.GetHostPort(), config.Common.Api.RootServiceUrl)
-=======
 	log.Printf("Initializing service %s with %v", service.Name(), config.Common.Api)
 
 	routes := service.Routes()
@@ -179,8 +176,6 @@
 			return nil, errors.New(fmt.Sprintf("%s is not an executable", hook.Executable))
 		}
 	}
-
->>>>>>> c5aa0dc1
 	err := service.SetConfig(config)
 	if err != nil {
 		return nil, err
@@ -203,8 +198,6 @@
 	// Unmarshal data from the content-type format
 	// into a map
 	negroni.Use(NewUnmarshaller())
-
-<<<<<<< HEAD
 	pubKeyLocation := config.Common.Api.AuthPublic
 	if pubKeyLocation != "" {
 		log.Printf("Reading public key from %s", pubKeyLocation)
@@ -217,9 +210,6 @@
 	authMiddleware := AuthMiddleware{PublicKey: config.Common.PublicKey}
 	negroni.Use(authMiddleware)
 
-	routes := service.Routes()
-=======
->>>>>>> c5aa0dc1
 	router := newRouter(routes)
 
 	timeoutMillis := config.Common.Api.RestTimeoutMillis
@@ -334,17 +324,4 @@
 		}
 	}()
 	return &RestServiceInfo{Address: realAddr, Channel: channel}, nil
-}
-
-// TODO move here?
-//type Tenant struct {
-//	Id       uint64 `sql:"AUTO_INCREMENT"`
-//	Name     string
-//	Seq      uint64
-//}
-//
-//type Segment struct {
-//	Id       uint64 `sql:"AUTO_INCREMENT"`
-//	Name     string
-//	Seq      uint64
-//}+}