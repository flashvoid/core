// Copyright (c) 2016-2017 Pani Networks
// All Rights Reserved.
//
// Licensed under the Apache License, Version 2.0 (the "License"); you may
// not use this file except in compliance with the License. You may obtain
// a copy of the License at
//
// http://www.apache.org/licenses/LICENSE-2.0
//
// Unless required by applicable law or agreed to in writing, software
// distributed under the License is distributed on an "AS IS" BASIS, WITHOUT
// WARRANTIES OR CONDITIONS OF ANY KIND, either express or	 implied. See the
// License for the specific language governing permissions and limitations
// under the License.

package client

import (
	"encoding/json"
	"errors"
	"fmt"
	"net"
	"reflect"
	"regexp"
	"strings"
	"sync"

	"github.com/romana/core/common"
	"github.com/romana/core/common/api"
	"github.com/romana/core/common/client/idring"
	"github.com/romana/core/common/log/trace"

	log "github.com/romana/rlog"
)

// This provides an implementation of an IPAM that can allocate
// blocks of IPs for tenant/segment pair. It assumes IPv4.
//
// Address blocks may be taken out of more than one pre-configured
// address range (Networks).

const (
	msgNoAvailableIP = "No available IP."
)

var (
	err              error
	tenantNameRegexp = regexp.MustCompile("^[a-zA-Z0-9_]*$")
)

// makeOwner makes an "owner" string -- which is "<tenant>:<segment>".
func makeOwner(tenant string, segment string) string {
	return fmt.Sprintf("%s:%s", tenant, segment)
}

// parseOwner splits the owner string into tenant and segment.
func parseOwner(owner string) (string, string) {
	tenSeg := strings.SplitN("tenant", ":", 2)
	if len(tenSeg) == 1 {
		return tenSeg[0], ""
	}
	return tenSeg[0], tenSeg[1]
}

// CIDR represents a CIDR (net.IPNet, effectively) with some
// extra functionality for convenience.
type CIDR struct {
	// Represents the IPNet object corresponding to this CIDR.
	*net.IPNet
	StartIP    net.IP `json:"start_ip"`
	StartIPInt uint64 `json:"start_ip_int"`
	EndIP      net.IP `json:"end_ip"`
	EndIPInt   uint64 `json:"end_ip_int"`
}

// NewCIDR creates a CIDR object from a string.
func NewCIDR(s string) (*CIDR, error) {
	ip, ipNet, err := net.ParseCIDR(s)
	if err != nil {
		return nil, err
	}
	cidr := &CIDR{IPNet: ipNet}
	cidr.StartIP = ip
	cidr.StartIPInt = common.IPv4ToInt(ip)
	ones, bits := ipNet.Mask.Size()
	ipCount := 1 << uint(bits-ones)
	cidr.EndIPInt = cidr.StartIPInt + uint64(ipCount) - 1
	cidr.EndIP = common.IntToIPv4(cidr.EndIPInt)
	return cidr, nil
}

// Contains returns true if this CIDR fully contains (is equivalent to or a superset
// of) the provided CIDR.
func (c *CIDR) Contains(c2 *CIDR) bool {
	log.Tracef(trace.Private, "%d<=%d && %d>=%d: %t", c.StartIPInt,
		c2.StartIPInt, c.EndIPInt,
		c2.EndIPInt,
		(c.StartIPInt <= c2.StartIPInt && c.EndIPInt >= c2.EndIPInt))
	return c.StartIPInt <= c2.StartIPInt && c.EndIPInt >= c2.EndIPInt
}

func (c CIDR) toString() string {
	return c.IPNet.String() + " (" + (c.StartIP.String()) + "-" + string(c.EndIP.String()) + ")"
}

func (c CIDR) String() string {
	return c.toString()
}

func (c CIDR) MarshalJSON() ([]byte, error) {
	return []byte(fmt.Sprintf("\"%s\"", c.toString())), nil
}

func (cidr *CIDR) UnmarshalJSON(data []byte) error {
	_, ipNet, err := net.ParseCIDR(string(data))
	if err != nil {
		return err
	}
	cidr.IP = ipNet.IP
	cidr.Mask = ipNet.Mask
	return nil
}

// Host represents a host in Romana topology.
type Host struct {
	Name      string `json:"name"`
	IP        net.IP `json:"ip"`
	Name      string `json:"name"`
	AgentPort int    `json:"agent_port"`
	group     *HostsGroups
}

func (h Host) String() string {
	return h.IP.String()
}

// HostsGroups holds either a list of hosts at a given level; it cannot
// be a mix. In other words, the invariant is:
//   - Either Hosts or Groups field is nil
type HostsGroups struct {
	Hosts  []*Host        `json:"hosts"`
	Groups []*HostsGroups `json:"groups"`
	// CIDR which is to be subdivided among hosts or sub-groups of this group.
	CIDR *CIDR `json:"cidr"`

	BlockToOwner  map[int]string   `json:"block_to_owner"`
	OwnerToBlocks map[string][]int `json:"owner_to_block"`

	BlockToHost map[int]string `json:"block_to_host"`

	Blocks         []*Block `json:"blocks"`
	ReusableBlocks []int    `json:"reusable_blocks"`

	network *Network
}

func (hg *HostsGroups) String() string {
	s := ""
	if hg.Hosts != nil {
		return fmt.Sprintf("Hosts: %s; CIDR: %s", hg.Hosts, hg.CIDR)
	} else {
		for _, group := range hg.Groups {
			if len(s) > 0 {
				s += ", "
			}
			s += group.String()
		}
		s = fmt.Sprintf("[%s]; CIDR: %s, Blocks: %s", s, hg.CIDR, hg.Blocks)
		return s
	}
}

// AddHost adds hosts to this group. If the group contains
// other groups, it is an error.
func (hg *HostsGroups) AddHost(host api.Host) error {
	if hg.Hosts == nil {
		return errors.New("Cannot add host to this group, group contains only other groups.")
	}

<<<<<<< HEAD
	if host.IP == nil {
		return errors.New("Host IP is requred.")
	}
	if host.Name == "" {
		return errors.New("Host Name is requred.")
	}
	newHost := &Host{IP: host.IP,
		name:      host.Name,
		AgentPort: host.AgentPort,
		group:     hg,
	}
=======
	if host.Name == "" {
		return common.NewError("Host name is required.")
	}
	if hg.findHostByName(host.Name) != nil {
		return common.NewError("Host with name %s already exists.", host.Name)
	}
	if host.IP != nil && hg.findHostByIP(host.IP.String()) != nil {
		return common.NewError("Host with IP %s already exists.", host.IP)
	}
	// For now not required; we use names...
	//	if host.IP == nil {
	//		return common.NewError("Host IP is required.")
	//	}
	newHost := &Host{IP: host.IP, Name: host.Name, AgentPort: host.AgentPort, group: hg}
>>>>>>> 5bb6e803
	hg.Hosts = append(hg.Hosts, newHost)
	hg.network.ipam.TopologyRevision++
	return nil
}

func (hg *HostsGroups) allocateIP(network *Network, hostName string, owner string) net.IP {
	ownedBlockIDs := hg.OwnerToBlocks[owner]
	var ip net.IP
	if len(ownedBlockIDs) > 0 {
		for _, blockID := range ownedBlockIDs {
			block := hg.Blocks[blockID]
			ip = block.allocateIP(network)
			if ip != nil {
				return ip
			}
		}
		log.Tracef(trace.Private, "All blocks on network %s for owner %s are exhausted, will try to reuse a block", network.Name, owner)
	} else {
		log.Tracef(trace.Private, "Network %s has no blocks for owner %s, will try to reuse a block", network.Name, owner)
	}
	// If we are here then all blocks are exhausted. Need to allocate a new block.
	// First let's see if there are blocks on this host to be reused.
	for _, blockID := range hg.ReusableBlocks {
		block := hg.Blocks[blockID]
		ip = block.allocateIP(network)
		if ip != nil {
			// We can now remove this block from reusables.
			log.Tracef(trace.Private, "Reusing block %d for owner %s", blockID, owner)
			hg.ReusableBlocks = append(hg.ReusableBlocks[:blockID], hg.ReusableBlocks[blockID+1:]...)
			hg.OwnerToBlocks[owner] = append(hg.OwnerToBlocks[owner], blockID)
			hg.BlockToOwner[blockID] = owner
			hg.BlockToHost[blockID] = hostName
			return ip
		}
	}
	log.Tracef(trace.Inside, "Network %s has no blocks to reuse for %s, creating new block", network.Name, owner)

	for {
		var newBlockStartIPInt uint64
		if len(hg.Blocks) > 0 {
			lastBlock := hg.Blocks[len(hg.Blocks)-1]
			newBlockStartIPInt = lastBlock.CIDR.EndIPInt + 1
		} else {
			newBlockStartIPInt = hg.CIDR.StartIPInt
		}
		if newBlockStartIPInt > hg.CIDR.EndIPInt {
			// Cannot allocate any more blocks for this network, move on to another.
			log.Tracef(trace.Private, "Cannot allocate any more blocks from network %s", hg.CIDR)
			return nil
		}

		newBlockEndIPInt := newBlockStartIPInt + (1 << (32 - network.BlockMask)) - 1
		if newBlockEndIPInt > network.CIDR.EndIPInt {
			// Cannot allocate any more blocks for this network, move on to another.
			// TODO: Or should we allocate as much as possible?
			log.Tracef(trace.Private, "Cannot allocate any more blocks from network %s", hg.CIDR)
			return nil
		}

		newBlockCIDRStr := fmt.Sprintf("%s/%d", common.IntToIPv4(newBlockStartIPInt), network.BlockMask)
		newBlockCIDR, err := NewCIDR(newBlockCIDRStr)
		if err != nil {
			// This should not really happen...
			log.Errorf("Error occurred allocating IP for %s in network %s: %s", owner, hg.CIDR, err)
			return nil
		}
		newBlock := newBlock(newBlockCIDR)
		hg.Blocks = append(hg.Blocks, newBlock)
		hg.OwnerToBlocks[owner] = append(hg.OwnerToBlocks[owner], len(hg.Blocks)-1)
		hg.BlockToOwner[len(hg.Blocks)-1] = owner
		log.Tracef(trace.Private, "New block created in %s: %s", hg.CIDR, newBlockCIDR)
		ip := newBlock.allocateIP(network)
		if ip == nil {
			// This could happen if this is a new block but happens to be completely
			// blacked out. Try allocating another.
			log.Tracef(trace.Private, "Cannot allocate any IPs from block %s", newBlock.CIDR)
			continue
		}
		return ip
	}
}

func (hg *HostsGroups) deallocateIP(ip net.IP) error {
	if hg.Hosts != nil {
		// This is the right group
		for blockID, block := range hg.Blocks {
			if block.CIDR.IPNet.Contains(ip) {
				log.Tracef(trace.Private, "HostsGroups.deallocateIP: IP to deallocate %s belongs to block %s", ip, block.CIDR)
				err := block.deallocateIP(ip)
				if err != nil {
					return err
				}
				if block.isEmpty() {
					owner := hg.BlockToOwner[blockID]
					log.Tracef(trace.Private, "Block %d for tenant %s is empty, reclaiming it for reuse", blockID, owner)
					hg.ReusableBlocks = append(hg.ReusableBlocks, blockID)
					ownerBlocks := hg.OwnerToBlocks[owner]
					hg.OwnerToBlocks[owner] = append(ownerBlocks[:blockID], ownerBlocks[blockID+1:]...)
					delete(hg.BlockToHost, blockID)
				}
				return nil
			}
		}
	} else {
		for _, group := range hg.Groups {
			if group.CIDR.IPNet.Contains(ip) {
				return group.deallocateIP(ip)
			}
		}
	}
	// This is unlikely to happen...
	return common.NewError("Cannot find IP %s", ip)
}

// See ipam.injectParents.
func (hg *HostsGroups) injectParents(network *Network) {
	hg.network = network
	for i, _ := range hg.Hosts {
		hg.Hosts[i].group = hg
	}
	for i, _ := range hg.Groups {
		hg.Groups[i].injectParents(network)
	}

}

// listHosts lists all hosts in this group.
func (hg *HostsGroups) ListHosts() []*Host {
	list := hg.Hosts
	for _, group := range hg.Groups {
		list2 := group.ListHosts()
		list = append(list, list2...)
	}
	return list
}

func (hg *HostsGroups) ListBlocks() []*Block {
	blocks := make([]*Block, 0)
	if hg.Blocks != nil {
		blocks = append(blocks, hg.Blocks...)
	}
	for _, group := range hg.Groups {
		blocks2 := group.ListBlocks()
		if blocks2 != nil {
			blocks = append(blocks, blocks2...)
		}
	}
	return blocks
}

// GetBlocks returns list of blocks for the provided group
// including extra information about a block (host, tenant/segment, etc.)
// - corresponding to api.IPAMBlockResponse.
func (hg *HostsGroups) GetBlocks() []api.IPAMBlockResponse {
	retval := make([]api.IPAMBlockResponse, 0)
	if hg.Blocks != nil {
		for blockID, block := range hg.Blocks {
			owner := hg.BlockToOwner[blockID]
			tenant, segment := parseOwner(owner)
			br := api.IPAMBlockResponse{
				CIDR:     api.IPNet{IPNet: *block.CIDR.IPNet},
				Host:     hg.BlockToHost[blockID],
				Revision: block.Revision,
				Tenant:   tenant,
				Segment:  segment,
			}
			retval = append(retval, br)
		}
	}
	for _, group := range hg.Groups {
		br := group.GetBlocks()
		retval = append(retval, br...)
	}
	return retval
}

func (hg *HostsGroups) findHostByIP(ip string) *Host {
	for _, h := range hg.Hosts {
		if h.IP.String() == ip {
			return h
		}
	}
	for _, group := range hg.Groups {
		return group.findHostByIP(ip)
	}
	return nil
}

func (hg *HostsGroups) findHostByName(name string) *Host {
	for _, h := range hg.Hosts {
		if h.Name == name {
			return h
		}
	}
	for _, group := range hg.Groups {
		return group.findHostByName(name)
	}
	return nil
}

// parse parses simple JSON representing host groups, such as
// this one:
//                     [
//                        [ "A", "B", "C" ],
//                        [ "D" ],
//                        [
//                          [ "E", "F" ],
//                          [ "G", "H" ]
//                        ],
//                        [
//                          [ "I", "J", "K" ],
//                          [
//                            [ "N", "O", "P", "Q" ],
//                            [ "R", "S" ]
//                          ],
//                          [ "T" ]
//                        ]
//                    ]
// into the HostsOrHostGroups structure.
func (hg *HostsGroups) parse(arr []interface{}, cidr *CIDR, network *Network) error {

	if hg.BlockToOwner == nil {
		hg.BlockToOwner = make(map[int]string)
	}
	if hg.BlockToHost == nil {
		hg.BlockToHost = make(map[int]string)
	}

	if hg.OwnerToBlocks == nil {
		hg.OwnerToBlocks = make(map[string][]int)
	}
	if hg.Blocks == nil {
		hg.Blocks = make([]*Block, 0)
	}
	if hg.ReusableBlocks == nil {
		hg.ReusableBlocks = make([]int, 0)
	}

	// Figure out in the given array, what would be the size per
	// element.
	ones, bits := cidr.Mask.Size()
	free := bits - ones
	if len(arr) == 0 {
		// Just do nothing for now...
		return nil
	}

	// First we see what kind of elements we have here - groups or hosts
	eltVal := reflect.ValueOf(arr[0])
	eltValKind := eltVal.Kind()

	if eltValKind != reflect.Slice && eltValKind != reflect.String {
		return errors.New(fmt.Sprintf("Unknown type %s", eltVal.Kind()))
	}
	// Just started parsing this entity.
	kind := eltValKind.String()
	if kind == "string" {
		hg.Hosts = make([]*Host, len(arr))
		hg.CIDR = cidr
		hg.BlockToOwner = make(map[int]string)
		hg.Blocks = make([]*Block, 0)
		hg.OwnerToBlocks = make(map[string][]int)
		hg.ReusableBlocks = make([]int, 0)
	} else {
		hg.Groups = make([]*HostsGroups, len(arr))

		// Pad the array to the next power of 2
		rem := free % len(arr)
		if rem != 0 {
			// Let's allocate a few more empty slots to complete the power of 2
			remArr := make([]interface{}, rem)
			arr = append(arr, remArr)
		}
	}

	bitsPerElement := free / len(arr)
	for i, elt := range arr {
		if i > 0 {
			// Sanity check - whether element types are mixed here. It would be an error
			// if they are.
			eltVal = reflect.ValueOf(elt)
			eltValKind = eltVal.Kind()
			if eltValKind.String() != kind {
				return common.NewError("Mixed types")
			}
		}
		if kind == "string" {
			// This is host, we inherit the CIDR

			hg.Hosts[i] = &Host{IP: net.ParseIP(elt.(string)),
				group: hg,
			}
		} else {
			// Calculate CIDR for the current group
			elementCIDRIP := common.IntToIPv4(cidr.StartIPInt + uint64(bitsPerElement*i))
			elementCIDRString := fmt.Sprintf("%s/%d", elementCIDRIP, bitsPerElement)
			elementCIDR, err := NewCIDR(elementCIDRString)
			if err != nil {
				return err
			}

			hg.Groups[i] = &HostsGroups{}
			newArr := elt.([]interface{})
			err = hg.Groups[i].parse(newArr, elementCIDR, network)
			if err != nil {
				return err
			}
		}
	}
	return nil
}

// Block represents a CIDR that is owned by an Owner,
// and thus can have addresses allocated in it it.
type Block struct {
	CIDR     *CIDR          `json:"cidr"`
	Pool     *idring.IDRing `json:"pool"`
	Revision int            `json:"revision"`
}

func (b Block) String() string {
	return fmt.Sprintf("Block %s (rev. %d): %s", b.CIDR, b.Revision, b.Pool)
}

// newBlock creates a new Block on the given host.
func newBlock(cidr *CIDR) *Block {
	eb := &Block{CIDR: cidr,
		Pool: idring.NewIDRing(cidr.StartIPInt, cidr.EndIPInt),
	}
	return eb
}

func (b Block) ListAddresses() []string {
	retval := make([]string, 0)
	for _, r := range b.Pool.Ranges {
		for i := r.Min; i <= r.Max; i++ {
			ip := common.IntToIPv4(i)
			retval = append(retval, ip.String())
		}
	}
	return retval
}

// hasIPInCIDR checks whether it has any allocated IPs that
// belong to provided CIDR.
func (b Block) hasIPInCIDR(cidr CIDR) bool {
	allocated := b.Pool.Invert()
	for _, r := range allocated.Ranges {
		if r.Min >= cidr.StartIPInt && r.Max <= cidr.EndIPInt {
			return true
		}
	}
	return false
}

// Returns true if there is nothing allocated.
func (b *Block) isEmpty() bool {
	return b.Pool.IsEmpty()
}

// allocateIP allocates an IP from the block. Returns nil if
// exhausted.
func (b *Block) allocateIP(network *Network) net.IP {
	var ip net.IP
	blackedOutIPInts := make([]uint64, 0)
	for {
		ipInt, err := b.Pool.GetID()
		if err == nil {
			ip = common.IntToIPv4(ipInt)
			blackedOutBy := network.blackedOutBy(ip)
			if blackedOutBy == nil {
				break
			} else {
				log.Tracef(trace.Private, "IP %s is blacked out by %s", ip, blackedOutBy)
				blackedOutIPInts = append(blackedOutIPInts, ipInt)
				ip = nil
			}
		} else {
			// Exhausted
			break
		}
	}
	if len(blackedOutIPInts) > 0 {
		log.Tracef(trace.Private, "Could not allocate these, as they are blacked out: %v", blackedOutIPInts)
		err, _ := b.Pool.ReclaimIDs(blackedOutIPInts)
		if err != nil {
			// Nothing much to do here...
			log.Errorf("Could not reclaim IDs: %s", err)
		}
	}
	log.Tracef(trace.Private, "Allocated %s from %s", ip, b.CIDR)

	b.Revision++
	return ip
}

// deallocateIP deallocates the specified IP within the block.
func (b *Block) deallocateIP(ip net.IP) error {
	log.Tracef(trace.Inside, "Block.deallocateIP: Deallocating IP %s from block %s", ip, b)
	if !b.CIDR.IPNet.Contains(ip) {
		return common.NewError("Block.deallocateIP: IP %s not in this block %s", ip, b.CIDR)
	}
	ipInt := common.IPv4ToInt(ip)
	err := b.Pool.ReclaimID(ipInt)
	if err != nil {
		return err
	}
	b.Revision++
	return nil

}

// Network is the main structure managing allocation of IP addresses in the
// provided CIDR.
type Network struct {
	Name string `json:"name"`

	// CIDR of the network (likely 10/8).
	CIDR *CIDR `json:"cidr"`

	// Size of tenant/segment block to allocate, in bits as mask
	// (specify 32 for size 1, e.g.)
	BlockMask uint `json:"block_mask"`

	BlackedOut []*CIDR `json:"blacked_out"`

	HostsGroups *HostsGroups `json:"host_groups"`

	Revison int `json:"revision"`

	ipam *IPAM
}

func newNetwork(name string, cidr *CIDR, blockMask uint) *Network {
	network := &Network{
		CIDR:      cidr,
		Name:      name,
		BlockMask: blockMask,
	}
	network.BlackedOut = make([]*CIDR, 0)
	return network
}

// deallocateIP attempts to deallocate an IP from the network. If the block
// an IP is deallocated from is empty, it is returned to an empty pool.
func (network *Network) deallocateIP(ip net.IP) error {
	err := network.HostsGroups.deallocateIP(ip)
	if err == nil {
		network.Revison++
	}
	return err
}

// allocateIP attempts to allocate an IP from one of the existing blocks for the tenant; and
// if not, reuse a block that belongs to no tenant. Finally, it will try to allocate a
// new block.
func (network *Network) allocateIP(hostName string, owner string) (net.IP, error) {
	host := network.HostsGroups.findHostByName(hostName)
	if host == nil {
		return nil, common.NewError("Host %s not found", hostName)
	}
	ip := host.group.allocateIP(network, hostName, owner)
	if ip == nil {
		return nil, nil
	}
	network.Revison++
	return ip, nil
}

// blackedOutBy returns the CIDR that blacks out this IP,
// nil if IP is not blocked.
func (network *Network) blackedOutBy(ip net.IP) *CIDR {
	for _, cidr := range network.BlackedOut {
		if cidr.IPNet.Contains(ip) {
			return cidr
		}
	}
	return nil
}

// Saver defines a function that can save the state of the BlockIPAM
// to a persistent store. Saver is allowed to assume the BlockIPAM
// can be successfully marshaled to JSON.
type Saver func(ipam *IPAM) error

// ParseIPAM restores IPAM from JSON as stored in the KV store.
func ParseIPAM(j string, saver Saver, locker sync.Locker) (*IPAM, error) {
	ipam := &IPAM{}
	err := json.Unmarshal([]byte(j), ipam)
	if err != nil {
		return nil, err
	}
	ipam.save = saver
	if locker == nil {
		ipam.locker = &sync.Mutex{}
	} else {
		ipam.locker = locker
	}
	ipam.injectParents()
	return ipam, nil
}

type IPAM struct {
	Networks map[string]*Network `json:"networks"`

	// Revision of the state of allocations
	AllocationRevision int
	// Revision of topology information (only changes if hosts are added)
	TopologyRevision int

	// Map of address name to IP
	AddressNameToIP map[string]net.IP `json:"address_name_to_ip"`
	save            Saver
	locker          sync.Locker

	TenantToNetwork map[string][]string `json:"tenant_to_network"`

	//	OwnerToIP map[string][]string
	//	IPToOwner map[string]string
}

// injectParents is intended to add references to parent objects where appropriate
// after parsing the IPAM object from JSON.
func (ipam *IPAM) injectParents() {
	for _, network := range ipam.Networks {
		network.HostsGroups.injectParents(network)
		network.ipam = ipam
	}
}

// NewIPAM creates a new IPAM object. If locker is not provided,
// sync.Mutex is used. If an HA deployment is expected, then the locker
// based on some external resource, e.g., a DB, should be provided.
func NewIPAM(saver Saver, locker sync.Locker) (*IPAM, error) {
	ipam := &IPAM{}
	//	ipam.TenantToNetwork = make(map[string][]int)
	ipam.Networks = make(map[string]*Network)
	ipam.AddressNameToIP = make(map[string]net.IP)
	ipam.TenantToNetwork = make(map[string][]string)

	//	ipam.OwnerToIP = make(map[string][]string)
	//	ipam.IPToOwner = make(map[string]string)

	if locker == nil {
		ipam.locker = &sync.Mutex{}
	} else {
		ipam.locker = locker
	}

	ipam.save = saver
	err := ipam.save(ipam)
	if err != nil {
		return nil, err
	}
	return ipam, nil
}

func (ipam *IPAM) ListHosts() api.HostList {
	list := make([]api.Host, 0)
	for _, network := range ipam.Networks {
		for _, host := range network.HostsGroups.ListHosts() {
<<<<<<< HEAD
			retval = append(retval, api.Host{IP: host.IP, Name: host.Name})
=======
			list = append(list, api.Host{IP: host.IP})
>>>>>>> 5bb6e803
		}
	}
	retval := api.HostList{Hosts: list,
		Revision: ipam.TopologyRevision,
	}
	return retval
}

// GetGroupsForNetwork retrieves HostsGroups for the network
// with the provided name, or nil if not found.
func (ipam *IPAM) GetGroupsForNetwork(netName string) *HostsGroups {
	if network, ok := ipam.Networks[netName]; ok {
		return network.HostsGroups
	} else {
		return nil
	}
}

// AllocateIP allocates an IP for the provided tenant and segment,
// and associates the provided name with it. That name can afterwards
// be used for deallocation.
// It will first attempt to allocate an IP from an existing block,
// and if all are exhausted, will try to allocate a new block for
// this tenant/segment pair. Will return nil as IP if the entire
// network is exhausted.
func (ipam *IPAM) AllocateIP(addressName string, host string, tenant string, segment string) (net.IP, error) {
	ipam.locker.Lock()
	defer ipam.locker.Unlock()

	if addr, ok := ipam.AddressNameToIP[addressName]; ok {
		return nil, common.NewError("Address with name %s already allocated: %s", addressName, addr)
	}

	// Find eligible networks for the specified tenant
	networksForTenant, err := ipam.getNetworksForTenant(tenant)
	if err != nil {
		return nil, err
	}

	owner := makeOwner(tenant, segment)
	for _, network := range networksForTenant {
		ip, err := network.allocateIP(host, owner)

		if err != nil {
			return nil, err
		}
		if ip != nil {
			ipam.AddressNameToIP[addressName] = ip

			//			ipam.OwnerToIP[owner] = append(ipam.OwnerToIP[owner], ip)
			//			ipam.IPToOwner[ip] = owner

			err = ipam.save(ipam)
			if err != nil {
				return nil, err
			}
			ipam.AllocationRevision++
			return ip, nil
		}
	}
	return nil, errors.New(msgNoAvailableIP)
}

// DeallocateIP will deallocate the provided IP (returning an
// error if it never was allocated in the first place).
func (ipam *IPAM) DeallocateIP(addressName string) error {
	ipam.locker.Lock()
	defer ipam.locker.Unlock()

	if ip, ok := ipam.AddressNameToIP[addressName]; ok {
		log.Tracef(trace.Inside, "IPAM.DeallocateIP: Request to deallocate %s: %s", addressName, ip)
		for _, network := range ipam.Networks {
			if network.CIDR.IPNet.Contains(ip) {
				log.Tracef(trace.Inside, "IPAM.DeallocateIP: IP %s belongs to network %s", ip, network.Name)
				err := network.deallocateIP(ip)
				if err == nil {
					ipam.AllocationRevision++
				}
				return err
			}
		}
		return common.NewError404("IP", ip.String())
	}
	return common.NewError404("addressName", addressName)
}

// getNetworksForTenant gets all eligible networks for the
// specified tenant, with networks specfically allowed for the
// tenant by its ID first, followed by wildcard networks (that is,
// those for whom all tenants are allowed). If none found, an error
// is returned.
func (ipam *IPAM) getNetworksForTenant(tenant string) ([]*Network, error) {
	// We want to prioritize the networks on which this tenant
	// is allowed explicitly and only after go to the available to all.
	networks := make([]*Network, 0)
	tenantNetworkIDs := ipam.TenantToNetwork[tenant]
	if tenantNetworkIDs != nil && len(tenantNetworkIDs) > 0 {
		for _, id := range tenantNetworkIDs {
			networks = append(networks, ipam.Networks[id])
		}
	}
	wildcardNetworkIDs := ipam.TenantToNetwork["*"]
	if wildcardNetworkIDs != nil && len(wildcardNetworkIDs) > 0 {
		for _, id := range wildcardNetworkIDs {
			networks = append(networks, ipam.Networks[id])
		}
	}
	if len(networks) == 0 {
		return nil, common.NewError("No networks found for tenant %s.", tenant)
	}

	log.Tracef(trace.Inside, "Eligible networks for tenant %s: %v", tenant, networks)
	return networks, nil
}

// updateTopology updates the entire topology, returning an error if it is
// in conflict with the previous topology.
func (ipam *IPAM) UpdateTopology(req api.TopologyUpdateRequest) error {
	// TODO
	if len(ipam.Networks) > 0 {
		return errors.New("Updating topology after it has been initally set up currently not implemented.")
	}
	for _, netDef := range req.Networks {
		if _, ok := ipam.Networks[netDef.Name]; ok {
			return common.NewError("Network with name %s already defined", netDef.Name)
		}
		netDefCIDR, err := NewCIDR(netDef.CIDR)
		if err != nil {
			return err
		}
		//		for _, network := range ipam.Networks {
		//			if network.CIDR.Contains(netDefCIDR) {
		//				return common.NewError("CIDR %s already is contained in CIDR %s of network %s", netDefCIDR, network.CIDR, network.Name)
		//			}
		//			if netDefCIDR.Contains(network.CIDR) {
		//				return common.NewError("CIDR %s  contains already existing CIDR %s of network %s", netDefCIDR, network.CIDR, network.Name)
		//			}
		//

		// If empty, all tenants are allowed.
		if netDef.Tenants == nil || len(netDef.Tenants) == 0 {
			if networksForTenant, ok := ipam.TenantToNetwork["*"]; ok {
				ipam.TenantToNetwork["*"] = append(networksForTenant, netDef.Name)
			} else {
				ipam.TenantToNetwork["*"] = []string{netDef.Name}
			}
		} else {
			for _, tenantName := range netDef.Tenants {
				if !tenantNameRegexp.MatchString(tenantName) {
					return common.NewError("Bad tenant name: %s", tenantName)
				}
				if _, ok := ipam.TenantToNetwork[tenantName]; !ok {
					ipam.TenantToNetwork[tenantName] = make([]string, 0)
				}
				ipam.TenantToNetwork[tenantName] = append(ipam.TenantToNetwork[tenantName], netDef.Name)
			}
		}
		network := newNetwork(netDef.Name, netDefCIDR, netDef.BlockMask)

		ipam.Networks[netDef.Name] = network
	}
	log.Tracef(trace.Inside, "Tenants to network mapping: %v", ipam.TenantToNetwork)
	for _, topoDef := range req.Topologies {
		for _, netName := range topoDef.Networks {
			if network, ok := ipam.Networks[netName]; ok {
				hg := &HostsGroups{}
				err := hg.parse(topoDef.Map, network.CIDR, network)
				if err != nil {
					return err
				}
				network.HostsGroups = hg
				log.Tracef(trace.Inside, "Parsed topology for network %s: %s", netName, network.HostsGroups)

			} else {
				return common.NewError("Network with name %s not defined", netName)
			}
		}
	}
	ipam.TopologyRevision++
	return nil
}

func (ipam *IPAM) ListAllBlocks() *api.IPAMBlocksResponse {
	blocks := make([]api.IPAMBlockResponse, 0)
	for _, network := range ipam.Networks {
		netBlocks := network.HostsGroups.GetBlocks()
		blocks = append(blocks, netBlocks...)
	}
	return &api.IPAMBlocksResponse{
		Revision: ipam.AllocationRevision,
		Blocks:   blocks,
	}
}

func (ipam *IPAM) ListNetworkBlocks(netName string) *api.IPAMBlocksResponse {
	if network, ok := ipam.Networks[netName]; ok {
		resp := &api.IPAMBlocksResponse{
			Revision: network.Revison,
			Blocks:   network.HostsGroups.GetBlocks(),
		}
		return resp
	}
	return nil
}

// BlackOut removes a CIDR from consideration. It is an error if CIDR
// is within any of the exising allocated blocks. Fragmentation may
// result if CIDRs smaller than ipam. Blocks are blacked out and then
// un-blacked out.
func (ipam *IPAM) BlackOut(cidrStr string) error {
	ipam.locker.Lock()
	defer ipam.locker.Unlock()
	log.Tracef(trace.Private, "BlackOut: Black out request for %s", cidrStr)
	cidr, err := NewCIDR(cidrStr)
	if err != nil {
		return err
	}
	var network *Network
	found := false
	for _, network = range ipam.Networks {
		if network.CIDR.Contains(cidr) {
			// We found the network...
			found = true
			break
		}
	}
	if !found {
		return common.NewError("No network found for %s", cidrStr)
	}
	// Do a bit of a sanity check
	if cidr.Contains(network.CIDR) {
		return common.NewError("Cannot black out the entire network (%s vs %s)", cidr, network.CIDR)
	}

	for i, blackedOut := range network.BlackedOut {
		log.Tracef(trace.Inside, "BlackOut: Checking if %s contains %s in network %s", blackedOut, cidr, network.Name)
		if blackedOut.Contains(cidr) {
			// We already have a bigger CIDR in the list. Do nothing.
			log.Tracef(trace.Private, "Already have a CIDR equivalent or bigger to requested %s: %s", cidr, blackedOut)
			return nil
		}
		log.Tracef(trace.Inside, "BlackOut: Checking if %s contains %s in network %s", cidr, blackedOut, network.Name)
		if cidr.Contains(blackedOut) {
			// Replace existing one with this one as it is bigger. But first check
			// if it has allocated IPs.
			networkBlocks := network.HostsGroups.ListBlocks()
			log.Tracef(trace.Inside, "BlackOut: Checking blocks %v if they have IP in %s", networkBlocks, cidr)
			for _, block := range networkBlocks {
				if block.hasIPInCIDR(*cidr) {
					return errors.New("Blackout block contains already allocated IPs.")
				}
			}
			network.BlackedOut[i] = cidr
			network.Revison++
			err := ipam.save(ipam)
			if err != nil {
				return err
			}
			log.Tracef(trace.Private, "Blacked out %s; current list of blacked out CIDRs for %s: %s", cidr, network.CIDR, network.BlackedOut)
			return nil
		}
	}

	// Check if proposed black out cidr contains allocated IPs
	// Replace existing one with this one as it is bigger. But first check
	// if it has allocated IPs.
	networkBlocks := network.HostsGroups.ListBlocks()
	log.Tracef(trace.Inside, "BlackOut: Checking blocks %v if they have IP in %s", networkBlocks, cidr)
	for _, block := range networkBlocks {
		if block.hasIPInCIDR(*cidr) {
			return errors.New("Blackout block contains already allocated IPs.")
		}
	}

	network.BlackedOut = append(network.BlackedOut, cidr)
	network.Revison++
	err = ipam.save(ipam)
	if err != nil {
		return err
	}
	log.Tracef(trace.Private, "Blacked out %s; current list of blacked out CIDRs for %s: %s", cidr, network.CIDR, network.BlackedOut)
	return nil
}

// UnBlackOut adds CIDR backs into the pool for consideration.
func (ipam *IPAM) UnBlackOut(cidrStr string) error {
	// TODO it is possible for this to leave fragmentation - if a block was previously
	// completely blacked out.
	// To defragment - defragment the list of allocated IPs in every block.
	ipam.locker.Lock()
	defer ipam.locker.Unlock()

	cidr, err := NewCIDR(cidrStr)
	if err != nil {
		return err
	}
	var network *Network
	found := false
	for _, network = range ipam.Networks {
		if network.CIDR.Contains(cidr) {
			// We found the network...
			found = true
			break
		}
	}
	if !found {
		return common.NewError("No network found for %s", cidrStr)
	}

	var i int
	var blackedOut *CIDR
	found = false
	for i, blackedOut = range network.BlackedOut {
		if blackedOut.String() == cidr.String() {
			found = true
			break
		}
	}
	if !found {
		return common.NewError("No such CIDR %s found in the blackout list: %s ", cidrStr, network.BlackedOut)
	}
	network.BlackedOut = append(network.BlackedOut[:i], network.BlackedOut[i+1:]...)
	network.Revison++
	return ipam.save(ipam)
}<|MERGE_RESOLUTION|>--- conflicted
+++ resolved
@@ -177,19 +177,6 @@
 		return errors.New("Cannot add host to this group, group contains only other groups.")
 	}
 
-<<<<<<< HEAD
-	if host.IP == nil {
-		return errors.New("Host IP is requred.")
-	}
-	if host.Name == "" {
-		return errors.New("Host Name is requred.")
-	}
-	newHost := &Host{IP: host.IP,
-		name:      host.Name,
-		AgentPort: host.AgentPort,
-		group:     hg,
-	}
-=======
 	if host.Name == "" {
 		return common.NewError("Host name is required.")
 	}
@@ -204,7 +191,6 @@
 	//		return common.NewError("Host IP is required.")
 	//	}
 	newHost := &Host{IP: host.IP, Name: host.Name, AgentPort: host.AgentPort, group: hg}
->>>>>>> 5bb6e803
 	hg.Hosts = append(hg.Hosts, newHost)
 	hg.network.ipam.TopologyRevision++
 	return nil
@@ -766,11 +752,7 @@
 	list := make([]api.Host, 0)
 	for _, network := range ipam.Networks {
 		for _, host := range network.HostsGroups.ListHosts() {
-<<<<<<< HEAD
-			retval = append(retval, api.Host{IP: host.IP, Name: host.Name})
-=======
 			list = append(list, api.Host{IP: host.IP})
->>>>>>> 5bb6e803
 		}
 	}
 	retval := api.HostList{Hosts: list,
