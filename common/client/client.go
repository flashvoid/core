// Copyright (c) 2017 Pani Networks
// All Rights Reserved.
//
// Licensed under the Apache License, Version 2.0 (the "License"); you may
// not use this file except in compliance with the License. You may obtain
// a copy of the License at
//
// http://www.apache.org/licenses/LICENSE-2.0
//
// Unless required by applicable law or agreed to in writing, software
// distributed under the License is distributed on an "AS IS" BASIS, WITHOUT
// WARRANTIES OR CONDITIONS OF ANY KIND, either express or implied. See the
// License for the specific language governing permissions and limitations
// under the License.

package client

import (
	"encoding/json"
	"fmt"
	"io/ioutil"
	"strings"
	"sync"

	"github.com/romana/core/common"
	"github.com/romana/core/common/api"
	"github.com/romana/core/common/log/trace"

	libkvStore "github.com/docker/libkv/store"
	log "github.com/romana/rlog"
)

const (
	DefaultEtcdPrefix     = "/romana"
	DefaultEtcdEndpoints  = "localhost:2379"
	ipamKey               = "/ipam"
	IpamDataKey           = ipamKey + "/data"
	PoliciesPrefix        = "/policies"
<<<<<<< HEAD
	RomanaIPPrefix        = "/romanaip"
	RomanaObjectsPrefix   = "/obj"
=======
	RomanaVIPPrefix       = "/romanavip"
>>>>>>> c282872d
	defaultTopologyLevels = 20
)

type Client struct {
	savingMutex *sync.RWMutex
	config      *common.Config
	Store       *Store
	ipamLocker  Locker
	IPAM        *IPAM
}

// NewClient creates a new Client object based on provided config
func NewClient(config *common.Config) (*Client, error) {
	if config.EtcdPrefix == "" {
		config.EtcdPrefix = DefaultEtcdPrefix
	}
	store, err := NewStore(config.EtcdEndpoints, config.EtcdPrefix)
	if err != nil {
		return nil, err
	}

	c := &Client{
		config:      config,
		Store:       store,
		savingMutex: &sync.RWMutex{},
	}

	err = c.initIPAM(config.InitialTopologyFile)
	if err != nil {
		return nil, err
	}
	err = c.watchIPAM()
	if err != nil {
		return nil, err
	}
	return c, nil
}

func (c *Client) ListHosts() api.HostList {
	return c.IPAM.ListHosts()
}

type HostListCallback func(api.HostList)

func (c *Client) WatchHostsWithCallback(cb HostListCallback) error {
	// TODO this needs a way to remove the callback function
	// (to stop listening)
	log.Tracef(trace.Public, "Entering WatchHostsWithCallback.")
	stopCh := make(chan struct{})
	ch, err := c.WatchHosts(stopCh)
	if err != nil {
		return err
	}
	go func() {
		for {
			select {
			case result := <-ch:
				cb(result)
			}
		}
	}()
	return nil
}

type BlocksCallback func(api.IPAMBlocksResponse)

func (c *Client) WatchBlocksWithCallback(cb BlocksCallback) error {
	// TODO this needs a way to remove the callback function
	// (to stop listening)
	log.Tracef(trace.Public, "Entering WatchBlocksWithCallback.")
	stopCh := make(chan struct{})
	ch, err := c.WatchBlocks(stopCh)
	if err != nil {
		return err
	}
	go func() {
		for {
			select {
			case result := <-ch:
				cb(result)
			}
		}
	}()
	return nil
}

// WatchBlocks is similar to Watch of libkv store, but specific
// to watching for blocks.
func (c *Client) WatchBlocks(stopCh <-chan struct{}) (<-chan api.IPAMBlocksResponse, error) {
	log.Tracef(trace.Public, "Entering WatchBlocks.")
	ch, err := c.Store.ReconnectingWatch(IpamDataKey, stopCh)
	if err != nil {
		return nil, err
	}
	outCh := make(chan api.IPAMBlocksResponse)
	// Since for now everything is stored in a single blob, we are going to get
	// notification on all changes. We can filter them out by checking for
	// the revision in the block list.
	lastBlockListRevision := -1

	go func() {
		log.Tracef(trace.Inside, "WatchBlocks: Entering WatchBlocks goroutine.")
		for {
			select {
			case <-stopCh:
				log.Tracef(trace.Inside, "WatchBlocks: Stop message received")
				return
			case kv := <-ch:
				ipamJson := string(kv.Value)
				log.Tracef(trace.Inside, "WatchBlocks: got JSON [%s]", ipamJson)

				ipam, err := parseIPAM(ipamJson)
				if err != nil {
					if ipamJson == "" {
						log.Warnf("WatchBlocks: Received empty IPAM JSON from KV store")
					} else {
						log.Errorf("WatchBlocks: Error parsing IPAM JSON ```%s ```: %s", ipamJson, err)
					}
					break
				}
				blocks := ipam.ListAllBlocks()
				if blocks.Revision <= lastBlockListRevision {
					log.Debugf("WatchBlocks: Received revision %d smaller than last reported %d, ignoring.", blocks.Revision, lastBlockListRevision)
				} else {
					lastBlockListRevision = blocks.Revision
					log.Tracef(trace.Inside, "WatchBlocks: sending block list revision %d to out channel", blocks.Revision)
					outCh <- *blocks
				}
			}
		}
	}()
	return outCh, nil
}

// WatchHosts is similar to Watch of libkv store, but specific
// to watching for host list.
func (c *Client) WatchHosts(stopCh <-chan struct{}) (<-chan api.HostList, error) {
	log.Tracef(trace.Public, "Entering WatchHosts.")
	ch, err := c.Store.ReconnectingWatch(IpamDataKey, stopCh)
	if err != nil {
		return nil, err
	}
	outCh := make(chan api.HostList)
	// Since for now everything is stored in a single blob, we are going to get
	// notification on all changes. We can filter them out by checking for
	// IPAM's TopologyRevision.
	lastHostListRevision := -1

	go func() {
		log.Tracef(trace.Inside, "WatchHosts: Entering WatchHosts goroutine.")
		for {
			select {
			case <-stopCh:
				log.Tracef(trace.Inside, "WatchHosts: Stop message received")
				return
			case kv := <-ch:
				ipamJson := string(kv.Value)
				ipam, err := parseIPAM(ipamJson)
				log.Tracef(trace.Inside, "WatchHosts: got %s", ipamJson)
				if err != nil {
					log.Errorf("WatchHosts: Error parsing IPAM: %s", err)
					continue
				}
				hostList := ipam.ListHosts()
				if hostList.Revision <= lastHostListRevision {
					log.Debugf("WatchHosts: Received revision %d smaller than last reported %d, ignoring.", hostList.Revision, lastHostListRevision)
				} else {
					lastHostListRevision = hostList.Revision
					log.Tracef(trace.Inside, "WatchHosts: sending host list revision %d to out channel", hostList.Revision)
					outCh <- hostList
				}
			}
		}
	}()
	return outCh, nil
}

func (c *Client) ListPolicies() ([]api.Policy, error) {
	kvps, err := c.Store.ListObjects(PoliciesPrefix)
	if err != nil {
		return nil, err
	}
	policies := make([]api.Policy, 0, len(kvps))
	errors := []error{}
	for i, v := range kvps {
		p := api.Policy{}
		err := json.Unmarshal(v.Value, &p)
		if err != nil {
			errors = append(errors, fmt.Errorf("error decoding policy %d: %v: %v", i+1, v.Value, err))
			continue
		}
		policies = append(policies, p)
	}
	if len(errors) > 0 {
		return policies, fmt.Errorf("%d decoding errors. %v", len(errors), errors)
	}
	return policies, nil
}

// ListTenants is a temporary method to satisfy current agent cache.
func (c *Client) ListTenants() []api.Tenant {
	t := make(map[string]api.Tenant)
	blocks := c.IPAM.ListAllBlocks()
	for _, block := range blocks.Blocks {
		if tenant, ok := t[block.Tenant]; ok {
			segmentFound := false
			for _, segment := range tenant.Segments {
				if segment.ID == block.Segment {
					segmentFound = true
					segment.Blocks = append(segment.Blocks, api.IPNet{IPNet: block.CIDR.IPNet})
					break
				}
			}
			if !segmentFound {
				segmentBlock := api.IPNet{IPNet: block.CIDR.IPNet}
				segmentBlocks := []api.IPNet{segmentBlock}
				segment := api.Segment{
					ID:     block.Segment,
					Blocks: segmentBlocks,
				}
				tenant.Segments = append(tenant.Segments, segment)
			}
		} else {
			// We don't know about this tenant yet...
			segmentBlock := api.IPNet{IPNet: block.CIDR.IPNet}
			segmentBlocks := []api.IPNet{segmentBlock}
			segment := api.Segment{
				ID:     block.Segment,
				Blocks: segmentBlocks,
			}
			t[block.Tenant] = api.Tenant{
				ID:       block.Tenant,
				Segments: []api.Segment{segment},
			}

		}
	}
	tenants := make([]api.Tenant, len(t))
	i := 0
	for _, tenant := range t {
		tenants[i] = tenant
		i++
	}
	return tenants
}

// AddPolicy adds a policy (or modifies it if policy with such ID already
// exists)
func (c *Client) AddPolicy(policy api.Policy) error {
	b, err := json.Marshal(policy)
	if err != nil {
		return err
	}
	return c.Store.PutObject(PoliciesPrefix+"/"+policy.ID, b)
}

// DeletePolicy attempts to delete policy. If the policy does
// not exist, false is returned, instead of an error.
func (c *Client) DeletePolicy(id string) (bool, error) {
	return c.Store.Delete(PoliciesPrefix + "/" + id)
}

// GetPolicy attempts to retrieve a policy.
func (c *Client) GetPolicy(id string) (api.Policy, error) {
	p := api.Policy{}
	v, err := c.Store.GetObject(id)
	if err != nil {
		return p, err
	}
	err = json.Unmarshal(v.Value, &p)
	return p, err
}

func (c *Client) initIPAM(initialTopologyFile *string) error {
	if initialTopologyFile != nil {
		log.Tracef(trace.Inside, "initIPAM(): Entered with %s", *initialTopologyFile)
	} else {
		log.Tracef(trace.Inside, "initIPAM(): Entered.")
	}
	var err error
	c.ipamLocker, err = c.Store.NewLocker(ipamKey)
	if err != nil {
		return err
	}
	log.Tracef(trace.Inside, "initIPAM(): Created locker %v", c.ipamLocker)

	ch, err := c.ipamLocker.Lock()
	if err != nil {
		return err
	}
	log.Tracef(trace.Inside, "initIPAM(): Got lock")
	defer c.ipamLocker.Unlock()

	// Check if IPAM info exists in the store
	var ipamExists bool
	ipamExists, err = c.Store.Exists(IpamDataKey)
	if err != nil {
		return err
	}
	log.Infof("IPAM exists at %s: %t", IpamDataKey, ipamExists)
	// make sure there is sane data in ipam.
	if ipamExists {
		ipamData, err := c.Store.GetString(IpamDataKey, "")
		if err != nil {
			log.Errorf("Error while fetching ipam data: %s", err)
			return err
		}
		log.Debugf("IPAM data: %s", ipamData)
		if ipamData == "" {
			log.Trace(trace.Inside, "Setting ipamExists to false because ipamData = \"\"")
			ipamExists = false
		} else {
			ipam := &IPAM{}
			err := json.Unmarshal([]byte(ipamData), ipam)
			if err != nil {
				log.Errorf("Error while un-marshalling ipam data: %s", err)
				return err
			}
			if ipam.AllocationRevision < 1 && ipam.TopologyRevision < 1 {
				log.Warnf("Allocation revision: %d, Topology revision %d, deleting", ipam.AllocationRevision, ipam.TopologyRevision)
				c.Store.Delete(IpamDataKey)
				log.Trace(trace.Inside, "Setting ipamExists to false because deleted")
				ipamExists = false
			}
		}
	}

	if ipamExists {
		if initialTopologyFile != nil && *initialTopologyFile != "" {
			log.Infof("Ignoring initial topology file %s as IPAM already exists", *initialTopologyFile)
		}
		// Load if exists
		log.Infof("Loading IPAM data from %s", c.Store.getKey(IpamDataKey))
		kv, err := c.Store.Get(IpamDataKey)
		if err != nil {
			return err
		}
		c.IPAM, err = parseIPAM(string(kv.Value))
		if err != nil {
			return err
		}
		c.IPAM.save = c.save
		c.IPAM.load = c.load
		c.IPAM.locker = c.ipamLocker
		c.IPAM.SetPrevKVPair(kv)
	} else {
		// If does not exist -- initialize with initial topology.

		log.Infof("No IPAM data found at %s, initializing", c.Store.getKey(IpamDataKey))
		c.IPAM = &IPAM{locker: c.ipamLocker,
			save: c.save,
			load: c.load,
		}

		if initialTopologyFile != nil && *initialTopologyFile != "" {
			topoData, err := ioutil.ReadFile(*initialTopologyFile)
			if err != nil {
				return err
			}
			topoReq := &api.TopologyUpdateRequest{}
			err = json.Unmarshal(topoData, topoReq)
			if err != nil {
				return fmt.Errorf("error processing %s: %s", *initialTopologyFile, err)
			}
			err = c.IPAM.UpdateTopology(*topoReq, false)
			if err != nil {
				return err
			}
			log.Infof("Initialized IPAM with %s", *initialTopologyFile)
		}
		err = c.save(c.IPAM, ch)
		if err != nil {
			return err
		}

	}
	return nil
}

func (c *Client) load(ipam *IPAM, ch <-chan struct{}) error {
	kv, err := c.Store.Get(IpamDataKey)
	if err != nil {
		return err
	}
	parsedIPAM, err := parseIPAM(string(kv.Value))
	if err != nil {
		return err
	}
	*ipam = *parsedIPAM
	ipam.SetPrevKVPair(kv)
	return nil
}

// save implements the Saver interface of IPAM.
func (c *Client) save(ipam *IPAM, ch <-chan struct{}) error {
	c.savingMutex.Lock()
	defer c.savingMutex.Unlock()
	var err error
	log.Tracef(trace.Inside, "Entering save() from %d", getGID())
	select {
	case msg := <-ch:

		// Is it possible to actually "lose" a lock via this channel?
		// Examination of libkv code appears to point to the fact that
		// a message on this channel would only be sent to the owner.
		// That is, it only is sent here:
		// https://github.com/romana/libkv/blob/master/store/etcd/etcd.go#L589

		// Probably no need to reload the state at this point,
		// as it would be detected by the watch.
		//		err = common.NewError("Lost lock while saving in %d: %p", getGID(), &msg)
		log.Warn(fmt.Sprintf("Lost lock while saving in %d: %p", getGID(), &msg))
		return nil
	default:
		err = c.Store.AtomicPut(IpamDataKey, ipam)
		if err != nil {
			log.Errorf("Error saving IPAM: %s: %d", err, getGID())
			return err
		}
		log.Debugf("%d: Saved IPAM (Alloc rev: %d, Topo rev: %d): IPAM rev %d", getGID(), ipam.AllocationRevision, ipam.TopologyRevision, c.IPAM.GetPrevKVPair().LastIndex)
		return nil
	}
}

// watchIPAM watches the backing store, and if a new IPAM is detected, it will
// reinitialize itself with the new value.
func (c *Client) watchIPAM() error {
	log.Tracef(trace.Public, "Entering watchIPAM.")
	stopCh := make(<-chan struct{})
	ch, err := c.Store.ReconnectingWatch(IpamDataKey, stopCh)
	if err != nil {
		return err
	}

	go func() {
		log.Tracef(trace.Inside, "watchIPAM: Entering watchIPAM goroutine: %d", getGID())
		for {

			select {
			case kv := <-ch:
				c.savingMutex.RLock()
				prevKV := c.IPAM.GetPrevKVPair()
				if prevKV == nil || kv.LastIndex > prevKV.LastIndex {
					log.Debugf("Received IPAM with revision %d, current last revision %d", kv.LastIndex, prevKV.LastIndex)
					if err != nil {
						log.Error(err)
						// Nothing to do here, but since there is a new version,
						// IPAM will continue failing on save until we get another one and
						// try again
						c.savingMutex.RUnlock()
						continue
					}
					c.IPAM, err = parseIPAM(string(kv.Value))
					if err != nil {
						log.Error(err)
						c.savingMutex.RUnlock()
						continue
					}
					c.IPAM.save = c.save
					c.IPAM.load = c.load
					c.IPAM.SetPrevKVPair(kv)
					log.Debugf("Loaded IPAM with revision %d", kv.LastIndex)
				}
				c.savingMutex.RUnlock()
			}
		}
	}()
	return nil
}

// AddRomanaVIP adds romana VIP information for service to the store.
func (c *Client) AddRomanaVIP(key string, e api.ExposedIPSpec) error {
	b, err := json.Marshal(e)
	if err != nil {
		return err
	}
	return c.Store.PutObject(RomanaVIPPrefix+"/"+key, b)
}

// DeleteRomanaVIP deletes romana VIP information for service from store.
func (c *Client) DeleteRomanaVIP(key string) error {
	_, err := c.Store.Delete(RomanaVIPPrefix + "/" + key)
	return err
}

// ListRomanaVIPs lists romana VIP information for services in the store.
func (c *Client) ListRomanaVIPs() (map[string]api.ExposedIPSpec, error) {
	exposedIPs := make(map[string]api.ExposedIPSpec)

	kvpairs, err := c.Store.ListObjects(RomanaVIPPrefix)
	if err == libkvStore.ErrKeyNotFound {
		// ErrKeyNotFound shouldn't return error here, since
		// it means there is nothing is kvstore yet, it is
		// just empty.
		return exposedIPs, nil
	}
	if err != nil {
		return nil, err
	}

	for i := range kvpairs {
		if kvpairs[i] == nil {
			log.Errorf("returned nil value from kvstore")
			continue
		}

		var eip api.ExposedIPSpec
		err := json.Unmarshal(kvpairs[i].Value, &eip)
		if err != nil {
			return nil, fmt.Errorf("error while unmarshalling romana IPs from kvstore: %s", err)
		}

		key := strings.TrimPrefix(kvpairs[i].Key, c.Store.getKey(RomanaVIPPrefix)+"/")
		exposedIPs[key] = eip
	}

	return exposedIPs, nil
}

// GetTopology returns the representation of latest topology in store.
func (c *Client) GetTopology() (interface{}, error) {
	ch, err := c.ipamLocker.Lock()
	if err != nil {
		return nil, fmt.Errorf("failed to get ipam lock: %s", err)
	}
	defer c.ipamLocker.Unlock()

	kv, err := c.Store.Get(IpamDataKey)
	if err != nil {
		return nil, fmt.Errorf("failed to fetch ipam information: %s", err)
	}

	select {
	case lockError := <-ch:
		return nil, fmt.Errorf("failed to hold on to ipam lock: %s", lockError)
	default:
	}

	ipamState := &IPAM{}
	err = json.Unmarshal(kv.Value, ipamState)
	if err != nil {
		return nil, fmt.Errorf("failed to unmarshal ipam information: %s", err)
	}

	select {
	case lockError := <-ch:
		return nil, fmt.Errorf("failed to hold on to ipam lock: %s", lockError)
	default:
	}

	return getTopologyFromIPAMState(ipamState), nil
}

func getTopologyFromIPAMState(ipamState *IPAM) interface{} {
	if ipamState == nil {
		return nil
	}

	topology := api.TopologyUpdateRequest{}

	for _, network := range ipamState.Networks {
		var tenants []string
		var networks []string

		for t, n := range ipamState.TenantToNetwork {
			for i := range n {
				if n[i] == network.Name {
					tenants = append(tenants, t)
					networks = append(networks, n[i])
				}
			}
		}

		topology.Networks = append(topology.Networks, api.NetworkDefinition{
			Name:      network.Name,
			CIDR:      network.CIDR.String(),
			BlockMask: network.BlockMask,
			Tenants:   tenants,
		})

		var maps []api.GroupOrHost
		if network.Group != nil {
			if network.Group.Hosts != nil && len(network.Group.Hosts) > 0 {
				for _, host := range addHosts(network.Group.Hosts) {
					maps = append(maps, host)
				}
			}
			if network.Group.Groups != nil && len(network.Group.Groups) > 0 {
				for _, group := range addGroups(network.Group.Groups, 0) {
					maps = append(maps, group)
				}
			}
		}

		topology.Topologies = append(topology.Topologies, api.TopologyDefinition{
			Networks: networks,
			Map:      maps,
		})
	}

	return &topology
}

// addHosts adds host information to topology map.
func addHosts(hosts []*Host) []api.GroupOrHost {
	var rHosts []api.GroupOrHost

	for _, host := range hosts {
		if host != nil {
			rHosts = append(rHosts, api.GroupOrHost{
				Name:       host.Name,
				IP:         host.IP,
				Assignment: host.Tags,
			})
		}
	}

	return rHosts
}

// addGroups recursively adds groups or hosts to topology map.
func addGroups(groups []*Group, level uint) []api.GroupOrHost {
	var rGroups []api.GroupOrHost

	// currently addGroups can recursively call itself as many times
	// as possible but we want prevent it here to about 20 levels to
	// maintain a balance between giving enough topology information
	// out to the user and not falling in loops.
	if level >= defaultTopologyLevels {
		return rGroups
	}

	for _, group := range groups {
		if group != nil && !group.Dummy {
			var subgroups []api.GroupOrHost

			if group.Hosts != nil && len(group.Hosts) > 0 {
				for _, host := range addHosts(group.Hosts) {
					subgroups = append(subgroups, host)
				}
			}

			if group.Groups != nil && len(group.Groups) > 0 {
				for _, group := range addGroups(group.Groups, level+1) {
					subgroups = append(subgroups, group)
				}
			}

			var cidr string
			if group.CIDR.IPNet != nil {
				cidr = group.CIDR.IPNet.String()
			}

			rGroups = append(rGroups, api.GroupOrHost{
				Name:       group.Name,
				Routing:    group.Routing,
				CIDR:       cidr,
				Assignment: group.Assignment,
				Groups:     subgroups,
			})
		}
	}

	return rGroups
}<|MERGE_RESOLUTION|>--- conflicted
+++ resolved
@@ -36,12 +36,9 @@
 	ipamKey               = "/ipam"
 	IpamDataKey           = ipamKey + "/data"
 	PoliciesPrefix        = "/policies"
-<<<<<<< HEAD
 	RomanaIPPrefix        = "/romanaip"
 	RomanaObjectsPrefix   = "/obj"
-=======
 	RomanaVIPPrefix       = "/romanavip"
->>>>>>> c282872d
 	defaultTopologyLevels = 20
 )
 
