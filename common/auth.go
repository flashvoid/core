--- conflicted
+++ resolved
@@ -16,7 +16,6 @@
 // Package common authentication related code.
 package common
 
-<<<<<<< HEAD
 type Role interface {
 	Name() string
 }
@@ -59,8 +58,3 @@
 		return Credential{Type: CredentialUsernamePassword, Username: username, Password: password}
 	}
 }
-=======
-// AuthBackend interface for auth realted stuff.
-type AuthBackend interface {
-}
->>>>>>> 210d8bd6
